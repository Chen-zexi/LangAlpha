*, ::before, ::after {
  --tw-border-spacing-x: 0;
  --tw-border-spacing-y: 0;
  --tw-translate-x: 0;
  --tw-translate-y: 0;
  --tw-rotate: 0;
  --tw-skew-x: 0;
  --tw-skew-y: 0;
  --tw-scale-x: 1;
  --tw-scale-y: 1;
  --tw-pan-x:  ;
  --tw-pan-y:  ;
  --tw-pinch-zoom:  ;
  --tw-scroll-snap-strictness: proximity;
  --tw-gradient-from-position:  ;
  --tw-gradient-via-position:  ;
  --tw-gradient-to-position:  ;
  --tw-ordinal:  ;
  --tw-slashed-zero:  ;
  --tw-numeric-figure:  ;
  --tw-numeric-spacing:  ;
  --tw-numeric-fraction:  ;
  --tw-ring-inset:  ;
  --tw-ring-offset-width: 0px;
  --tw-ring-offset-color: #fff;
  --tw-ring-color: rgb(59 130 246 / 0.5);
  --tw-ring-offset-shadow: 0 0 #0000;
  --tw-ring-shadow: 0 0 #0000;
  --tw-shadow: 0 0 #0000;
  --tw-shadow-colored: 0 0 #0000;
  --tw-blur:  ;
  --tw-brightness:  ;
  --tw-contrast:  ;
  --tw-grayscale:  ;
  --tw-hue-rotate:  ;
  --tw-invert:  ;
  --tw-saturate:  ;
  --tw-sepia:  ;
  --tw-drop-shadow:  ;
  --tw-backdrop-blur:  ;
  --tw-backdrop-brightness:  ;
  --tw-backdrop-contrast:  ;
  --tw-backdrop-grayscale:  ;
  --tw-backdrop-hue-rotate:  ;
  --tw-backdrop-invert:  ;
  --tw-backdrop-opacity:  ;
  --tw-backdrop-saturate:  ;
  --tw-backdrop-sepia:  ;
  --tw-contain-size:  ;
  --tw-contain-layout:  ;
  --tw-contain-paint:  ;
  --tw-contain-style:  ;
}

::backdrop {
  --tw-border-spacing-x: 0;
  --tw-border-spacing-y: 0;
  --tw-translate-x: 0;
  --tw-translate-y: 0;
  --tw-rotate: 0;
  --tw-skew-x: 0;
  --tw-skew-y: 0;
  --tw-scale-x: 1;
  --tw-scale-y: 1;
  --tw-pan-x:  ;
  --tw-pan-y:  ;
  --tw-pinch-zoom:  ;
  --tw-scroll-snap-strictness: proximity;
  --tw-gradient-from-position:  ;
  --tw-gradient-via-position:  ;
  --tw-gradient-to-position:  ;
  --tw-ordinal:  ;
  --tw-slashed-zero:  ;
  --tw-numeric-figure:  ;
  --tw-numeric-spacing:  ;
  --tw-numeric-fraction:  ;
  --tw-ring-inset:  ;
  --tw-ring-offset-width: 0px;
  --tw-ring-offset-color: #fff;
  --tw-ring-color: rgb(59 130 246 / 0.5);
  --tw-ring-offset-shadow: 0 0 #0000;
  --tw-ring-shadow: 0 0 #0000;
  --tw-shadow: 0 0 #0000;
  --tw-shadow-colored: 0 0 #0000;
  --tw-blur:  ;
  --tw-brightness:  ;
  --tw-contrast:  ;
  --tw-grayscale:  ;
  --tw-hue-rotate:  ;
  --tw-invert:  ;
  --tw-saturate:  ;
  --tw-sepia:  ;
  --tw-drop-shadow:  ;
  --tw-backdrop-blur:  ;
  --tw-backdrop-brightness:  ;
  --tw-backdrop-contrast:  ;
  --tw-backdrop-grayscale:  ;
  --tw-backdrop-hue-rotate:  ;
  --tw-backdrop-invert:  ;
  --tw-backdrop-opacity:  ;
  --tw-backdrop-saturate:  ;
  --tw-backdrop-sepia:  ;
  --tw-contain-size:  ;
  --tw-contain-layout:  ;
  --tw-contain-paint:  ;
  --tw-contain-style:  ;
}

/*
! tailwindcss v3.4.17 | MIT License | https://tailwindcss.com
*/

/*
1. Prevent padding and border from affecting element width. (https://github.com/mozdevs/cssremedy/issues/4)
2. Allow adding a border to an element by just adding a border-width. (https://github.com/tailwindcss/tailwindcss/pull/116)
*/

*,
::before,
::after {
  box-sizing: border-box;
  /* 1 */
  border-width: 0;
  /* 2 */
  border-style: solid;
  /* 2 */
  border-color: #e5e7eb;
  /* 2 */
}

::before,
::after {
  --tw-content: '';
}

/*
1. Use a consistent sensible line-height in all browsers.
2. Prevent adjustments of font size after orientation changes in iOS.
3. Use a more readable tab size.
4. Use the user's configured `sans` font-family by default.
5. Use the user's configured `sans` font-feature-settings by default.
6. Use the user's configured `sans` font-variation-settings by default.
7. Disable tap highlights on iOS
*/

html,
:host {
  line-height: 1.5;
  /* 1 */
  -webkit-text-size-adjust: 100%;
  /* 2 */
  -moz-tab-size: 4;
  /* 3 */
  -o-tab-size: 4;
     tab-size: 4;
  /* 3 */
  font-family: ui-sans-serif, system-ui, sans-serif, "Apple Color Emoji", "Segoe UI Emoji", "Segoe UI Symbol", "Noto Color Emoji";
  /* 4 */
  font-feature-settings: normal;
  /* 5 */
  font-variation-settings: normal;
  /* 6 */
  -webkit-tap-highlight-color: transparent;
  /* 7 */
}

/*
1. Remove the margin in all browsers.
2. Inherit line-height from `html` so users can set them as a class directly on the `html` element.
*/

body {
  margin: 0;
  /* 1 */
  line-height: inherit;
  /* 2 */
}

/*
1. Add the correct height in Firefox.
2. Correct the inheritance of border color in Firefox. (https://bugzilla.mozilla.org/show_bug.cgi?id=190655)
3. Ensure horizontal rules are visible by default.
*/

hr {
  height: 0;
  /* 1 */
  color: inherit;
  /* 2 */
  border-top-width: 1px;
  /* 3 */
}

/*
Add the correct text decoration in Chrome, Edge, and Safari.
*/

abbr:where([title]) {
  -webkit-text-decoration: underline dotted;
          text-decoration: underline dotted;
}

/*
Remove the default font size and weight for headings.
*/

h1,
h2,
h3,
h4,
h5,
h6 {
  font-size: inherit;
  font-weight: inherit;
}

/*
Reset links to optimize for opt-in styling instead of opt-out.
*/

a {
  color: inherit;
  text-decoration: inherit;
}

/*
Add the correct font weight in Edge and Safari.
*/

b,
strong {
  font-weight: bolder;
}

/*
1. Use the user's configured `mono` font-family by default.
2. Use the user's configured `mono` font-feature-settings by default.
3. Use the user's configured `mono` font-variation-settings by default.
4. Correct the odd `em` font sizing in all browsers.
*/

code,
kbd,
samp,
pre {
  font-family: ui-monospace, SFMono-Regular, Menlo, Monaco, Consolas, "Liberation Mono", "Courier New", monospace;
  /* 1 */
  font-feature-settings: normal;
  /* 2 */
  font-variation-settings: normal;
  /* 3 */
  font-size: 1em;
  /* 4 */
}

/*
Add the correct font size in all browsers.
*/

small {
  font-size: 80%;
}

/*
Prevent `sub` and `sup` elements from affecting the line height in all browsers.
*/

sub,
sup {
  font-size: 75%;
  line-height: 0;
  position: relative;
  vertical-align: baseline;
}

sub {
  bottom: -0.25em;
}

sup {
  top: -0.5em;
}

/*
1. Remove text indentation from table contents in Chrome and Safari. (https://bugs.chromium.org/p/chromium/issues/detail?id=999088, https://bugs.webkit.org/show_bug.cgi?id=201297)
2. Correct table border color inheritance in all Chrome and Safari. (https://bugs.chromium.org/p/chromium/issues/detail?id=935729, https://bugs.webkit.org/show_bug.cgi?id=195016)
3. Remove gaps between table borders by default.
*/

table {
  text-indent: 0;
  /* 1 */
  border-color: inherit;
  /* 2 */
  border-collapse: collapse;
  /* 3 */
}

/*
1. Change the font styles in all browsers.
2. Remove the margin in Firefox and Safari.
3. Remove default padding in all browsers.
*/

button,
input,
optgroup,
select,
textarea {
  font-family: inherit;
  /* 1 */
  font-feature-settings: inherit;
  /* 1 */
  font-variation-settings: inherit;
  /* 1 */
  font-size: 100%;
  /* 1 */
  font-weight: inherit;
  /* 1 */
  line-height: inherit;
  /* 1 */
  letter-spacing: inherit;
  /* 1 */
  color: inherit;
  /* 1 */
  margin: 0;
  /* 2 */
  padding: 0;
  /* 3 */
}

/*
Remove the inheritance of text transform in Edge and Firefox.
*/

button,
select {
  text-transform: none;
}

/*
1. Correct the inability to style clickable types in iOS and Safari.
2. Remove default button styles.
*/

button,
input:where([type='button']),
input:where([type='reset']),
input:where([type='submit']) {
  -webkit-appearance: button;
  /* 1 */
  background-color: transparent;
  /* 2 */
  background-image: none;
  /* 2 */
}

/*
Use the modern Firefox focus style for all focusable elements.
*/

:-moz-focusring {
  outline: auto;
}

/*
Remove the additional `:invalid` styles in Firefox. (https://github.com/mozilla/gecko-dev/blob/2f9eacd9d3d995c937b4251a5557d95d494c9be1/layout/style/res/forms.css#L728-L737)
*/

:-moz-ui-invalid {
  box-shadow: none;
}

/*
Add the correct vertical alignment in Chrome and Firefox.
*/

progress {
  vertical-align: baseline;
}

/*
Correct the cursor style of increment and decrement buttons in Safari.
*/

::-webkit-inner-spin-button,
::-webkit-outer-spin-button {
  height: auto;
}

/*
1. Correct the odd appearance in Chrome and Safari.
2. Correct the outline style in Safari.
*/

[type='search'] {
  -webkit-appearance: textfield;
  /* 1 */
  outline-offset: -2px;
  /* 2 */
}

/*
Remove the inner padding in Chrome and Safari on macOS.
*/

::-webkit-search-decoration {
  -webkit-appearance: none;
}

/*
1. Correct the inability to style clickable types in iOS and Safari.
2. Change font properties to `inherit` in Safari.
*/

::-webkit-file-upload-button {
  -webkit-appearance: button;
  /* 1 */
  font: inherit;
  /* 2 */
}

/*
Add the correct display in Chrome and Safari.
*/

summary {
  display: list-item;
}

/*
Removes the default spacing and border for appropriate elements.
*/

blockquote,
dl,
dd,
h1,
h2,
h3,
h4,
h5,
h6,
hr,
figure,
p,
pre {
  margin: 0;
}

fieldset {
  margin: 0;
  padding: 0;
}

legend {
  padding: 0;
}

ol,
ul,
menu {
  list-style: none;
  margin: 0;
  padding: 0;
}

/*
Reset default styling for dialogs.
*/

dialog {
  padding: 0;
}

/*
Prevent resizing textareas horizontally by default.
*/

textarea {
  resize: vertical;
}

/*
1. Reset the default placeholder opacity in Firefox. (https://github.com/tailwindlabs/tailwindcss/issues/3300)
2. Set the default placeholder color to the user's configured gray 400 color.
*/

input::-moz-placeholder, textarea::-moz-placeholder {
  opacity: 1;
  /* 1 */
  color: #9ca3af;
  /* 2 */
}

input::placeholder,
textarea::placeholder {
  opacity: 1;
  /* 1 */
  color: #9ca3af;
  /* 2 */
}

/*
Set the default cursor for buttons.
*/

button,
[role="button"] {
  cursor: pointer;
}

/*
Make sure disabled buttons don't get the pointer cursor.
*/

:disabled {
  cursor: default;
}

/*
1. Make replaced elements `display: block` by default. (https://github.com/mozdevs/cssremedy/issues/14)
2. Add `vertical-align: middle` to align replaced elements more sensibly by default. (https://github.com/jensimmons/cssremedy/issues/14#issuecomment-634934210)
   This can trigger a poorly considered lint error in some tools but is included by design.
*/

img,
svg,
video,
canvas,
audio,
iframe,
embed,
object {
  display: block;
  /* 1 */
  vertical-align: middle;
  /* 2 */
}

/*
Constrain images and videos to the parent width and preserve their intrinsic aspect ratio. (https://github.com/mozdevs/cssremedy/issues/14)
*/

img,
video {
  max-width: 100%;
  height: auto;
}

/* Make elements with the HTML hidden attribute stay hidden by default */

[hidden]:where(:not([hidden="until-found"])) {
  display: none;
}

.\!container {
  width: 100% !important;
}

.container {
  width: 100%;
}

@media (min-width: 640px) {
  .\!container {
    max-width: 640px !important;
  }

  .container {
    max-width: 640px;
  }
}

@media (min-width: 768px) {
  .\!container {
    max-width: 768px !important;
  }

  .container {
    max-width: 768px;
  }
}

@media (min-width: 1024px) {
  .\!container {
    max-width: 1024px !important;
  }

  .container {
    max-width: 1024px;
  }
}

@media (min-width: 1280px) {
  .\!container {
    max-width: 1280px !important;
  }

  .container {
    max-width: 1280px;
  }
}

@media (min-width: 1536px) {
  .\!container {
    max-width: 1536px !important;
  }

  .container {
    max-width: 1536px;
  }
}

.pointer-events-none {
  pointer-events: none;
}

.visible {
  visibility: visible;
}

.collapse {
  visibility: collapse;
}

.fixed {
  position: fixed;
}

.absolute {
  position: absolute;
}

.relative {
  position: relative;
}

.sticky {
  position: sticky;
}

.inset-0 {
  inset: 0px;
}

.inset-y-0 {
  top: 0px;
  bottom: 0px;
}

.bottom-0 {
  bottom: 0px;
}

.bottom-16 {
  bottom: 4rem;
}

.bottom-6 {
  bottom: 1.5rem;
}

.left-0 {
  left: 0px;
}

.left-1\/2 {
  left: 50%;
}

.left-4 {
  left: 1rem;
}

.right-0 {
  right: 0px;
}

.right-6 {
  right: 1.5rem;
}

.top-0 {
  top: 0px;
}

.top-1\/2 {
  top: 50%;
}

.top-7 {
  top: 1.75rem;
}

.z-10 {
  z-index: 10;
}

.z-20 {
  z-index: 20;
}

.z-50 {
  z-index: 50;
}

.mx-auto {
  margin-left: auto;
  margin-right: auto;
}

.my-0 {
  margin-top: 0px;
  margin-bottom: 0px;
}

.my-2\.5 {
  margin-top: 0.625rem;
  margin-bottom: 0.625rem;
}

.my-4 {
  margin-top: 1rem;
  margin-bottom: 1rem;
}

.my-6 {
  margin-top: 1.5rem;
  margin-bottom: 1.5rem;
}

.my-8 {
  margin-top: 2rem;
  margin-bottom: 2rem;
}

.-ml-1 {
  margin-left: -0.25rem;
}

.mb-1 {
  margin-bottom: 0.25rem;
}

.mb-2 {
  margin-bottom: 0.5rem;
}

.mb-3 {
  margin-bottom: 0.75rem;
}

.mb-4 {
  margin-bottom: 1rem;
}

.mb-6 {
  margin-bottom: 1.5rem;
}

.mb-8 {
  margin-bottom: 2rem;
}

.ml-2 {
  margin-left: 0.5rem;
}

.ml-4 {
  margin-left: 1rem;
}

.mr-1 {
  margin-right: 0.25rem;
}

.mr-2 {
  margin-right: 0.5rem;
}

.mr-3 {
  margin-right: 0.75rem;
}

.mr-4 {
  margin-right: 1rem;
}

.mt-1 {
  margin-top: 0.25rem;
}

.mt-2 {
  margin-top: 0.5rem;
}

.mt-3 {
  margin-top: 0.75rem;
}

.mt-4 {
  margin-top: 1rem;
}

.mt-6 {
  margin-top: 1.5rem;
}

.mt-8 {
  margin-top: 2rem;
}

.mt-auto {
  margin-top: auto;
}

.line-clamp-2 {
  overflow: hidden;
  display: -webkit-box;
  -webkit-box-orient: vertical;
  -webkit-line-clamp: 2;
}

.block {
  display: block;
}

.inline-block {
  display: inline-block;
}

.inline {
  display: inline;
}

.flex {
  display: flex;
}

.inline-flex {
  display: inline-flex;
}

.table {
  display: table;
}

.grid {
  display: grid;
}

.hidden {
  display: none;
}

.h-0 {
  height: 0px;
}

.h-1 {
  height: 0.25rem;
}

.h-1\.5 {
  height: 0.375rem;
}

.h-10 {
  height: 2.5rem;
}

.h-12 {
  height: 3rem;
}

.h-2 {
  height: 0.5rem;
}

.h-2\.5 {
  height: 0.625rem;
}

.h-4 {
  height: 1rem;
}

.h-5 {
  height: 1.25rem;
}

.h-7 {
  height: 1.75rem;
}

.h-8 {
  height: 2rem;
}

<<<<<<< HEAD
.h-auto {
  height: auto;
=======
.h-\[calc\(100vh-2\.5rem\)\] {
  height: calc(100vh - 2.5rem);
>>>>>>> db5047e6
}

.h-full {
  height: 100%;
}

.min-h-\[550px\] {
  min-height: 550px;
}

.min-h-screen {
  min-height: 100vh;
}

.w-1 {
  width: 0.25rem;
}

.w-1\.5 {
  width: 0.375rem;
}

.w-1\/3 {
  width: 33.333333%;
}

.w-10 {
  width: 2.5rem;
}

.w-12 {
  width: 3rem;
}

.w-2 {
  width: 0.5rem;
}

.w-4 {
  width: 1rem;
}

.w-5 {
  width: 1.25rem;
}

.w-64 {
  width: 16rem;
}

.w-7 {
  width: 1.75rem;
}

.w-8 {
  width: 2rem;
}

.w-full {
  width: 100%;
}

.min-w-full {
  min-width: 100%;
}

.max-w-4xl {
  max-width: 56rem;
}

.max-w-5xl {
  max-width: 64rem;
}

.max-w-\[calc\(100\%-100px\)\] {
  max-width: calc(100% - 100px);
}

.max-w-full {
  max-width: 100%;
}

.max-w-md {
  max-width: 28rem;
}

.max-w-none {
  max-width: none;
}

.max-w-sm {
  max-width: 24rem;
}

.flex-1 {
  flex: 1 1 0%;
}

.flex-shrink-0 {
  flex-shrink: 0;
}

.flex-grow {
  flex-grow: 1;
}

.table-auto {
  table-layout: auto;
}

.border-collapse {
  border-collapse: collapse;
}

.-translate-x-1\/2 {
  --tw-translate-x: -50%;
  transform: translate(var(--tw-translate-x), var(--tw-translate-y)) rotate(var(--tw-rotate)) skewX(var(--tw-skew-x)) skewY(var(--tw-skew-y)) scaleX(var(--tw-scale-x)) scaleY(var(--tw-scale-y));
}

.-translate-y-1\/2 {
  --tw-translate-y: -50%;
  transform: translate(var(--tw-translate-x), var(--tw-translate-y)) rotate(var(--tw-rotate)) skewX(var(--tw-skew-x)) skewY(var(--tw-skew-y)) scaleX(var(--tw-scale-x)) scaleY(var(--tw-scale-y));
}

.translate-y-5 {
  --tw-translate-y: 1.25rem;
  transform: translate(var(--tw-translate-x), var(--tw-translate-y)) rotate(var(--tw-rotate)) skewX(var(--tw-skew-x)) skewY(var(--tw-skew-y)) scaleX(var(--tw-scale-x)) scaleY(var(--tw-scale-y));
}

.transform {
  transform: translate(var(--tw-translate-x), var(--tw-translate-y)) rotate(var(--tw-rotate)) skewX(var(--tw-skew-x)) skewY(var(--tw-skew-y)) scaleX(var(--tw-scale-x)) scaleY(var(--tw-scale-y));
}

@keyframes fadeIn {
  0% {
    opacity: 0;
  }

  100% {
    opacity: 1;
  }
}

.animate-fade-in {
  animation: fadeIn 0.3s ease-in;
}

@keyframes pulse {
  50% {
    opacity: 1;
    transform: scale(1.2);
  }

  0%, 100% {
    opacity: 0.8;
    transform: scale(0.8);
  }
}

.animate-pulse {
  animation: pulse 2s infinite;
}

@keyframes spin {
  to {
    transform: rotate(360deg);
  }
}

.animate-spin {
  animation: spin 1s linear infinite;
}

@keyframes typingDot {
  0%, 100% {
    transform: translateY(0);
  }

  50% {
    transform: translateY(-3px);
  }
}

.animate-typing-dot {
  animation: typingDot 1.5s infinite ease-in-out;
}

.cursor-pointer {
  cursor: pointer;
}

.resize {
  resize: both;
}

.appearance-none {
  -webkit-appearance: none;
     -moz-appearance: none;
          appearance: none;
}

.grid-cols-1 {
  grid-template-columns: repeat(1, minmax(0, 1fr));
}

.flex-col {
  flex-direction: column;
}

.flex-wrap {
  flex-wrap: wrap;
}

.items-center {
  align-items: center;
}

.justify-end {
  justify-content: flex-end;
}

.justify-center {
  justify-content: center;
}

.justify-between {
  justify-content: space-between;
}

.gap-1 {
  gap: 0.25rem;
}

.gap-10 {
  gap: 2.5rem;
}

.gap-2 {
  gap: 0.5rem;
}

.gap-3 {
  gap: 0.75rem;
}

.gap-6 {
  gap: 1.5rem;
}

.gap-x-6 {
  -moz-column-gap: 1.5rem;
       column-gap: 1.5rem;
}

.gap-y-4 {
  row-gap: 1rem;
}

.space-x-4 > :not([hidden]) ~ :not([hidden]) {
  --tw-space-x-reverse: 0;
  margin-right: calc(1rem * var(--tw-space-x-reverse));
  margin-left: calc(1rem * calc(1 - var(--tw-space-x-reverse)));
}

.space-y-4 > :not([hidden]) ~ :not([hidden]) {
  --tw-space-y-reverse: 0;
  margin-top: calc(1rem * calc(1 - var(--tw-space-y-reverse)));
  margin-bottom: calc(1rem * var(--tw-space-y-reverse));
}

.space-y-6 > :not([hidden]) ~ :not([hidden]) {
  --tw-space-y-reverse: 0;
  margin-top: calc(1.5rem * calc(1 - var(--tw-space-y-reverse)));
  margin-bottom: calc(1.5rem * var(--tw-space-y-reverse));
}

.overflow-hidden {
  overflow: hidden;
}

.overflow-x-auto {
  overflow-x: auto;
}

.overflow-y-auto {
  overflow-y: auto;
}

.truncate {
  overflow: hidden;
  text-overflow: ellipsis;
  white-space: nowrap;
}

.text-ellipsis {
  text-overflow: ellipsis;
}

.whitespace-nowrap {
  white-space: nowrap;
}

.rounded {
  border-radius: 0.25rem;
}

.rounded-full {
  border-radius: 9999px;
}

.rounded-lg {
  border-radius: 0.5rem;
}

.rounded-md {
  border-radius: 0.375rem;
}

.rounded-xl {
  border-radius: 0.75rem;
}

.rounded-t {
  border-top-left-radius: 0.25rem;
  border-top-right-radius: 0.25rem;
}

.rounded-t-xl {
  border-top-left-radius: 0.75rem;
  border-top-right-radius: 0.75rem;
}

.border {
  border-width: 1px;
}

.border-4 {
  border-width: 4px;
}

.border-b {
  border-bottom-width: 1px;
}

.border-b-2 {
  border-bottom-width: 2px;
}

.border-l-2 {
  border-left-width: 2px;
}

.border-r {
  border-right-width: 1px;
}

.border-gray-100 {
  --tw-border-opacity: 1;
  border-color: rgb(243 244 246 / var(--tw-border-opacity, 1));
}

.border-gray-200 {
  --tw-border-opacity: 1;
  border-color: rgb(229 231 235 / var(--tw-border-opacity, 1));
}

.border-gray-300 {
  --tw-border-opacity: 1;
  border-color: rgb(209 213 219 / var(--tw-border-opacity, 1));
}

.border-green-400 {
  --tw-border-opacity: 1;
  border-color: rgb(74 222 128 / var(--tw-border-opacity, 1));
}

.border-primary-200 {
  --tw-border-opacity: 1;
  border-color: rgb(191 219 254 / var(--tw-border-opacity, 1));
}

.border-red-400 {
  --tw-border-opacity: 1;
  border-color: rgb(248 113 113 / var(--tw-border-opacity, 1));
}

.border-l-agent-planner {
  --tw-border-opacity: 1;
  border-left-color: rgb(199 245 114 / var(--tw-border-opacity, 1));
}

.border-l-red-500 {
  --tw-border-opacity: 1;
  border-left-color: rgb(239 68 68 / var(--tw-border-opacity, 1));
}

.border-t-primary-600 {
  --tw-border-opacity: 1;
  border-top-color: rgb(37 99 235 / var(--tw-border-opacity, 1));
}

.bg-gray-100 {
  --tw-bg-opacity: 1;
  background-color: rgb(243 244 246 / var(--tw-bg-opacity, 1));
}

.bg-gray-200 {
  --tw-bg-opacity: 1;
  background-color: rgb(229 231 235 / var(--tw-bg-opacity, 1));
}

.bg-gray-300 {
  --tw-bg-opacity: 1;
  background-color: rgb(209 213 219 / var(--tw-bg-opacity, 1));
}

.bg-gray-400 {
  --tw-bg-opacity: 1;
  background-color: rgb(156 163 175 / var(--tw-bg-opacity, 1));
}

.bg-gray-50 {
  --tw-bg-opacity: 1;
  background-color: rgb(249 250 251 / var(--tw-bg-opacity, 1));
}

.bg-gray-600 {
  --tw-bg-opacity: 1;
  background-color: rgb(75 85 99 / var(--tw-bg-opacity, 1));
}

.bg-gray-800 {
  --tw-bg-opacity: 1;
  background-color: rgb(31 41 55 / var(--tw-bg-opacity, 1));
}

.bg-green-100 {
  --tw-bg-opacity: 1;
  background-color: rgb(220 252 231 / var(--tw-bg-opacity, 1));
}

.bg-green-50 {
  --tw-bg-opacity: 1;
  background-color: rgb(240 253 244 / var(--tw-bg-opacity, 1));
}

.bg-green-500 {
  --tw-bg-opacity: 1;
  background-color: rgb(34 197 94 / var(--tw-bg-opacity, 1));
}

<<<<<<< HEAD
=======
.bg-indigo-50 {
  --tw-bg-opacity: 1;
  background-color: rgb(238 242 255 / var(--tw-bg-opacity, 1));
}

.bg-primary-100 {
  --tw-bg-opacity: 1;
  background-color: rgb(219 234 254 / var(--tw-bg-opacity, 1));
}

>>>>>>> db5047e6
.bg-primary-50 {
  --tw-bg-opacity: 1;
  background-color: rgb(239 246 255 / var(--tw-bg-opacity, 1));
}

.bg-primary-500 {
  --tw-bg-opacity: 1;
  background-color: rgb(59 130 246 / var(--tw-bg-opacity, 1));
}

.bg-primary-600 {
  --tw-bg-opacity: 1;
  background-color: rgb(37 99 235 / var(--tw-bg-opacity, 1));
}

.bg-red-100 {
  --tw-bg-opacity: 1;
  background-color: rgb(254 226 226 / var(--tw-bg-opacity, 1));
}

.bg-red-50 {
  --tw-bg-opacity: 1;
  background-color: rgb(254 242 242 / var(--tw-bg-opacity, 1));
}

.bg-red-500 {
  --tw-bg-opacity: 1;
  background-color: rgb(239 68 68 / var(--tw-bg-opacity, 1));
}

.bg-white {
  --tw-bg-opacity: 1;
  background-color: rgb(255 255 255 / var(--tw-bg-opacity, 1));
}

.bg-yellow-100 {
  --tw-bg-opacity: 1;
  background-color: rgb(254 249 195 / var(--tw-bg-opacity, 1));
}

.bg-opacity-50 {
  --tw-bg-opacity: 0.5;
}

.bg-gradient-to-r {
  background-image: linear-gradient(to right, var(--tw-gradient-stops));
}

.from-primary-600 {
  --tw-gradient-from: #2563EB var(--tw-gradient-from-position);
  --tw-gradient-to: rgb(37 99 235 / 0) var(--tw-gradient-to-position);
  --tw-gradient-stops: var(--tw-gradient-from), var(--tw-gradient-to);
}

.to-primary-400 {
  --tw-gradient-to: #60A5FA var(--tw-gradient-to-position);
}

.to-primary-500 {
  --tw-gradient-to: #3B82F6 var(--tw-gradient-to-position);
}

.bg-clip-text {
  -webkit-background-clip: text;
          background-clip: text;
}

.p-2 {
  padding: 0.5rem;
}

.p-2\.5 {
  padding: 0.625rem;
}

.p-3 {
  padding: 0.75rem;
}

.p-4 {
  padding: 1rem;
}

.p-5 {
  padding: 1.25rem;
}

.p-6 {
  padding: 1.5rem;
}

.p-8 {
  padding: 2rem;
}

.px-1 {
  padding-left: 0.25rem;
  padding-right: 0.25rem;
}

.px-10 {
  padding-left: 2.5rem;
  padding-right: 2.5rem;
}

.px-2 {
  padding-left: 0.5rem;
  padding-right: 0.5rem;
}

.px-3 {
  padding-left: 0.75rem;
  padding-right: 0.75rem;
}

.px-4 {
  padding-left: 1rem;
  padding-right: 1rem;
}

.px-6 {
  padding-left: 1.5rem;
  padding-right: 1.5rem;
}

.px-7 {
  padding-left: 1.75rem;
  padding-right: 1.75rem;
}

.px-8 {
  padding-left: 2rem;
  padding-right: 2rem;
}

.py-0 {
  padding-top: 0px;
  padding-bottom: 0px;
}

.py-0\.5 {
  padding-top: 0.125rem;
  padding-bottom: 0.125rem;
}

.py-1 {
  padding-top: 0.25rem;
  padding-bottom: 0.25rem;
}

.py-1\.5 {
  padding-top: 0.375rem;
  padding-bottom: 0.375rem;
}

.py-2 {
  padding-top: 0.5rem;
  padding-bottom: 0.5rem;
}

.py-20 {
  padding-top: 5rem;
  padding-bottom: 5rem;
}

.py-3 {
  padding-top: 0.75rem;
  padding-bottom: 0.75rem;
}

.py-4 {
  padding-top: 1rem;
  padding-bottom: 1rem;
}

.pb-2 {
  padding-bottom: 0.5rem;
}

.pl-10 {
  padding-left: 2.5rem;
}

.pl-4 {
  padding-left: 1rem;
}

.pr-10 {
  padding-right: 2.5rem;
}

.pr-3 {
  padding-right: 0.75rem;
}

.pr-4 {
  padding-right: 1rem;
}

.pt-3 {
  padding-top: 0.75rem;
}

.text-center {
  text-align: center;
}

.text-right {
  text-align: right;
}

.font-mono {
  font-family: ui-monospace, SFMono-Regular, Menlo, Monaco, Consolas, "Liberation Mono", "Courier New", monospace;
}

.text-2xl {
  font-size: 1.5rem;
  line-height: 2rem;
}

.text-3xl {
  font-size: 1.875rem;
  line-height: 2.25rem;
}

.text-6xl {
  font-size: 3.75rem;
  line-height: 1;
}

.text-base {
  font-size: 1rem;
  line-height: 1.5rem;
}

.text-lg {
  font-size: 1.125rem;
  line-height: 1.75rem;
}

.text-sm {
  font-size: 0.875rem;
  line-height: 1.25rem;
}

.text-xl {
  font-size: 1.25rem;
  line-height: 1.75rem;
}

.text-xs {
  font-size: 0.75rem;
  line-height: 1rem;
}

.font-bold {
  font-weight: 700;
}

.font-medium {
  font-weight: 500;
}

.font-semibold {
  font-weight: 600;
}

.uppercase {
  text-transform: uppercase;
}

.italic {
  font-style: italic;
}

.leading-6 {
  line-height: 1.5rem;
}

.tracking-wider {
  letter-spacing: 0.05em;
}

.text-gray-400 {
  --tw-text-opacity: 1;
  color: rgb(156 163 175 / var(--tw-text-opacity, 1));
}

.text-gray-500 {
  --tw-text-opacity: 1;
  color: rgb(107 114 128 / var(--tw-text-opacity, 1));
}

.text-gray-600 {
  --tw-text-opacity: 1;
  color: rgb(75 85 99 / var(--tw-text-opacity, 1));
}

.text-gray-700 {
  --tw-text-opacity: 1;
  color: rgb(55 65 81 / var(--tw-text-opacity, 1));
}

.text-gray-800 {
  --tw-text-opacity: 1;
  color: rgb(31 41 55 / var(--tw-text-opacity, 1));
}

.text-gray-900 {
  --tw-text-opacity: 1;
  color: rgb(17 24 39 / var(--tw-text-opacity, 1));
}

.text-green-600 {
  --tw-text-opacity: 1;
  color: rgb(22 163 74 / var(--tw-text-opacity, 1));
}

.text-primary-400 {
  --tw-text-opacity: 1;
  color: rgb(96 165 250 / var(--tw-text-opacity, 1));
}

.text-primary-500 {
  --tw-text-opacity: 1;
  color: rgb(59 130 246 / var(--tw-text-opacity, 1));
}

.text-primary-500\/80 {
  color: rgb(59 130 246 / 0.8);
}

.text-primary-600 {
  --tw-text-opacity: 1;
  color: rgb(37 99 235 / var(--tw-text-opacity, 1));
}

.text-red-600 {
  --tw-text-opacity: 1;
  color: rgb(220 38 38 / var(--tw-text-opacity, 1));
}

.text-red-700 {
  --tw-text-opacity: 1;
  color: rgb(185 28 28 / var(--tw-text-opacity, 1));
}

.text-transparent {
  color: transparent;
}

.text-white {
  --tw-text-opacity: 1;
  color: rgb(255 255 255 / var(--tw-text-opacity, 1));
}

.text-yellow-600 {
  --tw-text-opacity: 1;
  color: rgb(202 138 4 / var(--tw-text-opacity, 1));
}

.placeholder-gray-500::-moz-placeholder {
  --tw-placeholder-opacity: 1;
  color: rgb(107 114 128 / var(--tw-placeholder-opacity, 1));
}

.placeholder-gray-500::placeholder {
  --tw-placeholder-opacity: 1;
  color: rgb(107 114 128 / var(--tw-placeholder-opacity, 1));
}

.opacity-0 {
  opacity: 0;
}

.opacity-25 {
  opacity: 0.25;
}

.opacity-30 {
  opacity: 0.3;
}

.opacity-75 {
  opacity: 0.75;
}

.shadow-lg {
  --tw-shadow: 0 10px 15px -3px rgb(0 0 0 / 0.1), 0 4px 6px -4px rgb(0 0 0 / 0.1);
  --tw-shadow-colored: 0 10px 15px -3px var(--tw-shadow-color), 0 4px 6px -4px var(--tw-shadow-color);
  box-shadow: var(--tw-ring-offset-shadow, 0 0 #0000), var(--tw-ring-shadow, 0 0 #0000), var(--tw-shadow);
}

.shadow-md {
  --tw-shadow: 0 4px 6px -1px rgb(0 0 0 / 0.1), 0 2px 4px -2px rgb(0 0 0 / 0.1);
  --tw-shadow-colored: 0 4px 6px -1px var(--tw-shadow-color), 0 2px 4px -2px var(--tw-shadow-color);
  box-shadow: var(--tw-ring-offset-shadow, 0 0 #0000), var(--tw-ring-shadow, 0 0 #0000), var(--tw-shadow);
}

.shadow-sm {
  --tw-shadow: 0 1px 2px 0 rgb(0 0 0 / 0.05);
  --tw-shadow-colored: 0 1px 2px 0 var(--tw-shadow-color);
  box-shadow: var(--tw-ring-offset-shadow, 0 0 #0000), var(--tw-ring-shadow, 0 0 #0000), var(--tw-shadow);
}

.shadow-xl {
  --tw-shadow: 0 20px 25px -5px rgb(0 0 0 / 0.1), 0 8px 10px -6px rgb(0 0 0 / 0.1);
  --tw-shadow-colored: 0 20px 25px -5px var(--tw-shadow-color), 0 8px 10px -6px var(--tw-shadow-color);
  box-shadow: var(--tw-ring-offset-shadow, 0 0 #0000), var(--tw-ring-shadow, 0 0 #0000), var(--tw-shadow);
}

.outline-none {
  outline: 2px solid transparent;
  outline-offset: 2px;
}

.filter {
  filter: var(--tw-blur) var(--tw-brightness) var(--tw-contrast) var(--tw-grayscale) var(--tw-hue-rotate) var(--tw-invert) var(--tw-saturate) var(--tw-sepia) var(--tw-drop-shadow);
}

.transition {
  transition-property: color, background-color, border-color, text-decoration-color, fill, stroke, opacity, box-shadow, transform, filter, -webkit-backdrop-filter;
  transition-property: color, background-color, border-color, text-decoration-color, fill, stroke, opacity, box-shadow, transform, filter, backdrop-filter;
  transition-property: color, background-color, border-color, text-decoration-color, fill, stroke, opacity, box-shadow, transform, filter, backdrop-filter, -webkit-backdrop-filter;
  transition-timing-function: cubic-bezier(0.4, 0, 0.2, 1);
  transition-duration: 150ms;
}

.transition-all {
  transition-property: all;
  transition-timing-function: cubic-bezier(0.4, 0, 0.2, 1);
  transition-duration: 150ms;
}

.transition-colors {
  transition-property: color, background-color, border-color, text-decoration-color, fill, stroke;
  transition-timing-function: cubic-bezier(0.4, 0, 0.2, 1);
  transition-duration: 150ms;
}

.transition-opacity {
  transition-property: opacity;
  transition-timing-function: cubic-bezier(0.4, 0, 0.2, 1);
  transition-duration: 150ms;
}

.transition-shadow {
  transition-property: box-shadow;
  transition-timing-function: cubic-bezier(0.4, 0, 0.2, 1);
  transition-duration: 150ms;
}

.transition-transform {
  transition-property: transform;
  transition-timing-function: cubic-bezier(0.4, 0, 0.2, 1);
  transition-duration: 150ms;
}

.duration-200 {
  transition-duration: 200ms;
}

.duration-300 {
  transition-duration: 300ms;
}

.duration-500 {
  transition-duration: 500ms;
}

.ease-in-out {
  transition-timing-function: cubic-bezier(0.4, 0, 0.2, 1);
}

.ease-out {
  transition-timing-function: cubic-bezier(0, 0, 0.2, 1);
}

/* Your custom styles can go here */

.hover\:-translate-y-0\.5:hover {
  --tw-translate-y: -0.125rem;
  transform: translate(var(--tw-translate-x), var(--tw-translate-y)) rotate(var(--tw-rotate)) skewX(var(--tw-skew-x)) skewY(var(--tw-skew-y)) scaleX(var(--tw-scale-x)) scaleY(var(--tw-scale-y));
}

.hover\:-translate-y-1:hover {
  --tw-translate-y: -0.25rem;
  transform: translate(var(--tw-translate-x), var(--tw-translate-y)) rotate(var(--tw-rotate)) skewX(var(--tw-skew-x)) skewY(var(--tw-skew-y)) scaleX(var(--tw-scale-x)) scaleY(var(--tw-scale-y));
}

.hover\:bg-gray-100:hover {
  --tw-bg-opacity: 1;
  background-color: rgb(243 244 246 / var(--tw-bg-opacity, 1));
}

.hover\:bg-gray-200:hover {
  --tw-bg-opacity: 1;
  background-color: rgb(229 231 235 / var(--tw-bg-opacity, 1));
}

.hover\:bg-gray-50:hover {
  --tw-bg-opacity: 1;
  background-color: rgb(249 250 251 / var(--tw-bg-opacity, 1));
}

.hover\:bg-primary-50:hover {
  --tw-bg-opacity: 1;
  background-color: rgb(239 246 255 / var(--tw-bg-opacity, 1));
}

.hover\:bg-primary-600:hover {
  --tw-bg-opacity: 1;
  background-color: rgb(37 99 235 / var(--tw-bg-opacity, 1));
}

.hover\:bg-primary-700:hover {
  --tw-bg-opacity: 1;
  background-color: rgb(29 78 216 / var(--tw-bg-opacity, 1));
}

.hover\:bg-primary-800:hover {
  --tw-bg-opacity: 1;
  background-color: rgb(30 64 175 / var(--tw-bg-opacity, 1));
}

.hover\:from-primary-700:hover {
  --tw-gradient-from: #1D4ED8 var(--tw-gradient-from-position);
  --tw-gradient-to: rgb(29 78 216 / 0) var(--tw-gradient-to-position);
  --tw-gradient-stops: var(--tw-gradient-from), var(--tw-gradient-to);
}

.hover\:to-primary-600:hover {
  --tw-gradient-to: #2563EB var(--tw-gradient-to-position);
}

.hover\:text-gray-600:hover {
  --tw-text-opacity: 1;
  color: rgb(75 85 99 / var(--tw-text-opacity, 1));
}

.hover\:text-gray-700:hover {
  --tw-text-opacity: 1;
  color: rgb(55 65 81 / var(--tw-text-opacity, 1));
}

.hover\:text-primary-500:hover {
  --tw-text-opacity: 1;
  color: rgb(59 130 246 / var(--tw-text-opacity, 1));
}

.hover\:text-primary-600:hover {
  --tw-text-opacity: 1;
  color: rgb(37 99 235 / var(--tw-text-opacity, 1));
}

.hover\:shadow:hover {
  --tw-shadow: 0 1px 3px 0 rgb(0 0 0 / 0.1), 0 1px 2px -1px rgb(0 0 0 / 0.1);
  --tw-shadow-colored: 0 1px 3px 0 var(--tw-shadow-color), 0 1px 2px -1px var(--tw-shadow-color);
  box-shadow: var(--tw-ring-offset-shadow, 0 0 #0000), var(--tw-ring-shadow, 0 0 #0000), var(--tw-shadow);
}

.hover\:shadow-lg:hover {
  --tw-shadow: 0 10px 15px -3px rgb(0 0 0 / 0.1), 0 4px 6px -4px rgb(0 0 0 / 0.1);
  --tw-shadow-colored: 0 10px 15px -3px var(--tw-shadow-color), 0 4px 6px -4px var(--tw-shadow-color);
  box-shadow: var(--tw-ring-offset-shadow, 0 0 #0000), var(--tw-ring-shadow, 0 0 #0000), var(--tw-shadow);
}

.hover\:shadow-md:hover {
  --tw-shadow: 0 4px 6px -1px rgb(0 0 0 / 0.1), 0 2px 4px -2px rgb(0 0 0 / 0.1);
  --tw-shadow-colored: 0 4px 6px -1px var(--tw-shadow-color), 0 2px 4px -2px var(--tw-shadow-color);
  box-shadow: var(--tw-ring-offset-shadow, 0 0 #0000), var(--tw-ring-shadow, 0 0 #0000), var(--tw-shadow);
}

.focus\:border-primary-500:focus {
  --tw-border-opacity: 1;
  border-color: rgb(59 130 246 / var(--tw-border-opacity, 1));
}

.focus\:outline-none:focus {
  outline: 2px solid transparent;
  outline-offset: 2px;
}

.focus\:ring-1:focus {
  --tw-ring-offset-shadow: var(--tw-ring-inset) 0 0 0 var(--tw-ring-offset-width) var(--tw-ring-offset-color);
  --tw-ring-shadow: var(--tw-ring-inset) 0 0 0 calc(1px + var(--tw-ring-offset-width)) var(--tw-ring-color);
  box-shadow: var(--tw-ring-offset-shadow), var(--tw-ring-shadow), var(--tw-shadow, 0 0 #0000);
}

.focus\:ring-2:focus {
  --tw-ring-offset-shadow: var(--tw-ring-inset) 0 0 0 var(--tw-ring-offset-width) var(--tw-ring-offset-color);
  --tw-ring-shadow: var(--tw-ring-inset) 0 0 0 calc(2px + var(--tw-ring-offset-width)) var(--tw-ring-color);
  box-shadow: var(--tw-ring-offset-shadow), var(--tw-ring-shadow), var(--tw-shadow, 0 0 #0000);
}

.focus\:ring-primary-500:focus {
  --tw-ring-opacity: 1;
  --tw-ring-color: rgb(59 130 246 / var(--tw-ring-opacity, 1));
}

.active\:translate-y-0:active {
  --tw-translate-y: 0px;
  transform: translate(var(--tw-translate-x), var(--tw-translate-y)) rotate(var(--tw-rotate)) skewX(var(--tw-skew-x)) skewY(var(--tw-skew-y)) scaleX(var(--tw-scale-x)) scaleY(var(--tw-scale-y));
}

.disabled\:cursor-not-allowed:disabled {
  cursor: not-allowed;
}

.disabled\:opacity-50:disabled {
  opacity: 0.5;
}

@media (min-width: 640px) {
  .sm\:grid-cols-2 {
    grid-template-columns: repeat(2, minmax(0, 1fr));
  }

  .sm\:gap-x-4 {
    -moz-column-gap: 1rem;
         column-gap: 1rem;
  }

  .sm\:text-sm {
    font-size: 0.875rem;
    line-height: 1.25rem;
  }
}

@media (min-width: 768px) {
  .md\:grid-cols-2 {
    grid-template-columns: repeat(2, minmax(0, 1fr));
  }

  .md\:p-8 {
    padding: 2rem;
  }

  .md\:text-4xl {
    font-size: 2.25rem;
    line-height: 2.5rem;
  }
}

@media (min-width: 1024px) {
  .lg\:ml-64 {
    margin-left: 16rem;
  }

  .lg\:block {
    display: block;
  }

  .lg\:grid-cols-3 {
    grid-template-columns: repeat(3, minmax(0, 1fr));
  }
}

@media (prefers-color-scheme: dark) {
  .dark\:border-gray-600 {
    --tw-border-opacity: 1;
    border-color: rgb(75 85 99 / var(--tw-border-opacity, 1));
  }

  .dark\:border-gray-700 {
    --tw-border-opacity: 1;
    border-color: rgb(55 65 81 / var(--tw-border-opacity, 1));
  }

  .dark\:border-gray-800 {
    --tw-border-opacity: 1;
    border-color: rgb(31 41 55 / var(--tw-border-opacity, 1));
  }

  .dark\:border-green-500 {
    --tw-border-opacity: 1;
    border-color: rgb(34 197 94 / var(--tw-border-opacity, 1));
  }

  .dark\:border-red-500 {
    --tw-border-opacity: 1;
    border-color: rgb(239 68 68 / var(--tw-border-opacity, 1));
  }

  .dark\:border-t-primary-400 {
    --tw-border-opacity: 1;
    border-top-color: rgb(96 165 250 / var(--tw-border-opacity, 1));
  }

  .dark\:bg-gray-500 {
    --tw-bg-opacity: 1;
    background-color: rgb(107 114 128 / var(--tw-bg-opacity, 1));
  }

  .dark\:bg-gray-700 {
    --tw-bg-opacity: 1;
    background-color: rgb(55 65 81 / var(--tw-bg-opacity, 1));
  }

  .dark\:bg-gray-700\/50 {
    background-color: rgb(55 65 81 / 0.5);
  }

  .dark\:bg-gray-800 {
    --tw-bg-opacity: 1;
    background-color: rgb(31 41 55 / var(--tw-bg-opacity, 1));
  }

  .dark\:bg-gray-900 {
    --tw-bg-opacity: 1;
    background-color: rgb(17 24 39 / var(--tw-bg-opacity, 1));
  }

  .dark\:bg-green-900\/20 {
    background-color: rgb(20 83 45 / 0.2);
  }

  .dark\:bg-primary-900 {
    --tw-bg-opacity: 1;
    background-color: rgb(30 58 138 / var(--tw-bg-opacity, 1));
  }

  .dark\:bg-primary-900\/20 {
    background-color: rgb(30 58 138 / 0.2);
  }

  .dark\:bg-red-900\/20 {
    background-color: rgb(127 29 29 / 0.2);
  }

  .dark\:bg-yellow-900 {
    --tw-bg-opacity: 1;
    background-color: rgb(113 63 18 / var(--tw-bg-opacity, 1));
  }

  .dark\:text-gray-100 {
    --tw-text-opacity: 1;
    color: rgb(243 244 246 / var(--tw-text-opacity, 1));
  }

  .dark\:text-gray-200 {
    --tw-text-opacity: 1;
    color: rgb(229 231 235 / var(--tw-text-opacity, 1));
  }

  .dark\:text-gray-300 {
    --tw-text-opacity: 1;
    color: rgb(209 213 219 / var(--tw-text-opacity, 1));
  }

  .dark\:text-gray-400 {
    --tw-text-opacity: 1;
    color: rgb(156 163 175 / var(--tw-text-opacity, 1));
  }

  .dark\:text-gray-500 {
    --tw-text-opacity: 1;
    color: rgb(107 114 128 / var(--tw-text-opacity, 1));
  }

  .dark\:text-green-400 {
    --tw-text-opacity: 1;
    color: rgb(74 222 128 / var(--tw-text-opacity, 1));
  }

  .dark\:text-primary-400 {
    --tw-text-opacity: 1;
    color: rgb(96 165 250 / var(--tw-text-opacity, 1));
  }

  .dark\:text-red-400 {
    --tw-text-opacity: 1;
    color: rgb(248 113 113 / var(--tw-text-opacity, 1));
  }

  .dark\:text-yellow-400 {
    --tw-text-opacity: 1;
    color: rgb(250 204 21 / var(--tw-text-opacity, 1));
  }

  .dark\:placeholder-gray-400::-moz-placeholder {
    --tw-placeholder-opacity: 1;
    color: rgb(156 163 175 / var(--tw-placeholder-opacity, 1));
  }

  .dark\:placeholder-gray-400::placeholder {
    --tw-placeholder-opacity: 1;
    color: rgb(156 163 175 / var(--tw-placeholder-opacity, 1));
  }

  .dark\:hover\:bg-gray-600:hover {
    --tw-bg-opacity: 1;
    background-color: rgb(75 85 99 / var(--tw-bg-opacity, 1));
  }

  .dark\:hover\:bg-gray-700:hover {
    --tw-bg-opacity: 1;
    background-color: rgb(55 65 81 / var(--tw-bg-opacity, 1));
  }

  .dark\:hover\:bg-gray-700\/50:hover {
    background-color: rgb(55 65 81 / 0.5);
  }

  .dark\:hover\:bg-gray-800:hover {
    --tw-bg-opacity: 1;
    background-color: rgb(31 41 55 / var(--tw-bg-opacity, 1));
  }

  .dark\:hover\:bg-primary-900\/20:hover {
    background-color: rgb(30 58 138 / 0.2);
  }

  .dark\:hover\:text-gray-200:hover {
    --tw-text-opacity: 1;
    color: rgb(229 231 235 / var(--tw-text-opacity, 1));
  }

  .dark\:hover\:text-gray-300:hover {
    --tw-text-opacity: 1;
    color: rgb(209 213 219 / var(--tw-text-opacity, 1));
  }

  .dark\:hover\:text-primary-300:hover {
    --tw-text-opacity: 1;
    color: rgb(147 197 253 / var(--tw-text-opacity, 1));
  }

  .dark\:hover\:text-primary-400:hover {
    --tw-text-opacity: 1;
    color: rgb(96 165 250 / var(--tw-text-opacity, 1));
  }

  .dark\:focus\:border-primary-400:focus {
    --tw-border-opacity: 1;
    border-color: rgb(96 165 250 / var(--tw-border-opacity, 1));
  }

  .dark\:focus\:border-primary-500:focus {
    --tw-border-opacity: 1;
    border-color: rgb(59 130 246 / var(--tw-border-opacity, 1));
  }

  .dark\:focus\:ring-primary-400:focus {
    --tw-ring-opacity: 1;
    --tw-ring-color: rgb(96 165 250 / var(--tw-ring-opacity, 1));
  }
} <|MERGE_RESOLUTION|>--- conflicted
+++ resolved
@@ -898,13 +898,12 @@
   height: 2rem;
 }
 
-<<<<<<< HEAD
+.h-\[calc\(100vh-2\.5rem\)\] {
+  height: calc(100vh - 2.5rem);
+}
+
 .h-auto {
   height: auto;
-=======
-.h-\[calc\(100vh-2\.5rem\)\] {
-  height: calc(100vh - 2.5rem);
->>>>>>> db5047e6
 }
 
 .h-full {
@@ -1356,19 +1355,11 @@
   background-color: rgb(34 197 94 / var(--tw-bg-opacity, 1));
 }
 
-<<<<<<< HEAD
-=======
 .bg-indigo-50 {
   --tw-bg-opacity: 1;
   background-color: rgb(238 242 255 / var(--tw-bg-opacity, 1));
 }
 
-.bg-primary-100 {
-  --tw-bg-opacity: 1;
-  background-color: rgb(219 234 254 / var(--tw-bg-opacity, 1));
-}
-
->>>>>>> db5047e6
 .bg-primary-50 {
   --tw-bg-opacity: 1;
   background-color: rgb(239 246 255 / var(--tw-bg-opacity, 1));
