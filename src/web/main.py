import os
import logging
import asyncio
import json
from datetime import datetime
from typing import List, Dict, Any, Optional, Literal
from pathlib import Path
import uuid

from fastapi import FastAPI, HTTPException, BackgroundTasks, Request, Response, Depends
from fastapi.middleware.cors import CORSMiddleware
from fastapi.responses import StreamingResponse, RedirectResponse, HTMLResponse, JSONResponse
from fastapi.staticfiles import StaticFiles
from fastapi.templating import Jinja2Templates

# Import configurations from config.py
from .config import API_HOST, API_PORT, logger, static_dir, templates_dir, LANGGRAPH_API_URL 
# Import routers
from .routers import workflow, history, ui, health

# Create FastAPI app
app = FastAPI(
    title="Market Intelligence Agent API",
    description="API for interacting with the Market Intelligence Agent workflow",
    version="0.1.0"
)

# Add CORS middleware to allow frontend requests
app.add_middleware(
    CORSMiddleware,
    allow_origins=["*"],  # In production, replace with specific origins
    allow_credentials=True,
    allow_methods=["*"],
    allow_headers=["*"],
)

# Mount static files directory with proper error handling
# static_dir is now imported from config.py
try:
    app.mount("/static", StaticFiles(directory=str(static_dir)), name="static")
    logger.info(f"Successfully mounted static directory at {static_dir}")
except Exception as e:
    logger.error(f"Error mounting static directory {static_dir}: {e}")

# Setup templates
# templates_dir is now imported from config.py
templates = Jinja2Templates(directory=str(templates_dir))

<<<<<<< HEAD
# Define request models
class WorkflowRequest(BaseModel):
    query: str

class StreamConfig(BaseModel):
    recursion_limit: int = 150

class ModelConfig(BaseModel):
    model: str
    provider: str
    # Add any other LLM params you might want to configure later, e.g., temperature
    # temperature: Optional[float] = None 

class LLMConfigs(BaseModel):
    reasoning: ModelConfig
    basic: ModelConfig
    coding: ModelConfig
    economic: ModelConfig
class WorkflowConfig(BaseModel):
    team_members: Optional[Dict[str, Any]] = None
    researcher_credits: int = 6
    market_credits: int = 6
    coder_credits: int = 0
    browser_credits: int = 3
    stream_config: Optional[StreamConfig] = StreamConfig()
    budget: Optional[Literal["low", "medium", "high"]] = "low"
    llm_configs: Optional[LLMConfigs] = None

# LangGraph client setup
async def get_lg_client_and_thread():
    """Creates a LangGraph client and thread."""
    logger.debug("Creating LangGraph client and thread")
    try:
        lg_client = get_client(url=LANGGRAPH_API_URL)
        thread_info = await lg_client.threads.create()
        logger.debug(f"Created thread: {thread_info}")
        return lg_client, thread_info
    except Exception as e:
        logger.error(f"Error creating LangGraph client and thread: {e}")
        raise

async def generate_log_messages(message: Optional[Dict[str, Any]], next_agent: Optional[str], last_agent: Optional[str], final_report: Optional[str], report_status: Optional[str] = None) -> List[Dict[str, Any]]:
    """Generates structured log messages based on agent state and message content."""
    log_messages = []
    
    if message:
        agent_name = message.get("name")
        content_str = message.get("content")
        
        if agent_name and content_str:
            
            # Special handling for analyst and reporter before trying to parse JSON
            if agent_name == "analyst":
                log_messages.append({"type": "agent_output", "agent": agent_name, "content": f"Analyst has finished generating insight."})
            elif agent_name == "reporter":
                # Reporter status will be handled separately based on report_status
                if report_status == "saved":
                    log_messages.append({"type": "agent_output", "agent": agent_name, "content": f"Reporter agent has finished and the report has been saved."})
                elif report_status == "error":
                     log_messages.append({"type": "error", "agent": agent_name, "content": f"Reporter agent finished, but there was an error saving the report."})
                else:
                     log_messages.append({"type": "agent_output", "agent": agent_name, "content": f"Reporter agent is processing"})
            else:
                # For all other agents, try to parse the content
                try:
                    content = json.loads(content_str) if isinstance(content_str, str) else content_str
                    
                    if agent_name == "planner":
                        if isinstance(content, dict):
                            log_messages.append({"type": "agent_output", "agent": agent_name, "content": f"Plan Title: {content.get('title', 'N/A')}"}) # Keep title for debugging/log
                            log_messages.append({"type": "agent_output", "agent": agent_name, "content": f"Thought: {content.get('thought', 'N/A')}"})

                            for step in content.get('steps', []):
                                 log_messages.append({"type": "plan_step", "agent": step.get('agent'), "content": {
                                     "Task": step.get('task'),
                                     "Agent": step.get('agent'),
                                     "Description": step.get('description'),
                                     "Note": step.get('note')
                                 }})
                        else:
                             log_messages.append({"type": "agent_output", "agent": agent_name, "content": f"Received planner content (non-dict): {content_str}"})

                    elif agent_name == "coordinator":
                        if isinstance(content, dict):
                            log_messages.append({"type": "agent_output", "agent": agent_name, "content": f"Coordinator processed query and set time range: {content.get('time_range', 'N/A')}"})
                        else:
                            log_messages.append({"type": "agent_output", "agent": agent_name, "content": f"Received coordinator content (non-dict): {content_str}"})

                    elif agent_name == "supervisor":
                         if isinstance(content, dict):
                            log_messages.append({"type": "status", "content": f"Supervisor assigned the following task to {next_agent or 'N/A'}: \n{content.get('task', 'N/A')}"})
                         else:
                            log_messages.append({"type": "agent_output", "agent": agent_name, "content": f"Received supervisor content (non-dict): {content_str}"})


                    elif agent_name == "researcher":
                        if isinstance(content, dict):
                            log_messages.append({"type": "agent_output", "agent": agent_name, "content": f"Researcher finished: {content.get('result_summary', 'No summary provided.')}"})
                        else:
                             log_messages.append({"type": "agent_output", "agent": agent_name, "content": f"Received researcher content (non-dict): {content_str}"})

                    elif agent_name == "coder":
                         if isinstance(content, dict):
                            log_messages.append({"type": "agent_output", "agent": agent_name, "content": f"Coder finished: {content.get('result_summary', 'No summary provided.')}"})
                         else:
                            log_messages.append({"type": "agent_output", "agent": agent_name, "content": f"Received coder content (non-dict): {content_str}"})

                    elif agent_name == "market":
                         if isinstance(content, dict):
                            log_messages.append({"type": "agent_output", "agent": agent_name, "content": f"Market agent finished: {content.get('result_summary', 'No summary provided.')}"})
                         else:
                            log_messages.append({"type": "agent_output", "agent": agent_name, "content": f"Received market content (non-dict): {content_str}"})
                    
                    else: # Handle other or unknown agent names
                        log_messages.append({"type": "agent_output", "agent": agent_name, "content": f"{agent_name.capitalize()} content: {content_str}"})

                except json.JSONDecodeError:
                    log_messages.append({"type": "agent_output", "agent": agent_name, "content": f"{agent_name.capitalize()} raw content: {content_str}"})
                except Exception as e:
                    log_messages.append({"type": "error", "content": f"Error processing message from {agent_name}: {e}"})
        
        elif agent_name: # Content is None or empty
             log_messages.append({"type": "status", "content": f"Received empty message from {agent_name}."})


    if next_agent:
        status_message = f"Waiting for {next_agent}..." # Default message
        if next_agent == "planner":
            status_message = 'Planner is thinking'
        elif next_agent == "supervisor":
            status_message = f'Supervisor is evaluating response from {last_agent or "previous agent"}...' # Keep this detail
        elif next_agent == "researcher":
            status_message = 'Researcher is gathering information'
        elif next_agent == "coder":
            status_message = 'Coder is coding'
        elif next_agent == "market":
            status_message = 'Market agent is retrieving market data'
        elif next_agent == "browser":
            status_message = 'Browser agent is browsing the web'
        elif next_agent == "analyst":
            status_message = 'Analyst agent is analyzing the gathered information'
        elif next_agent == "reporter":
             # Don't signal report readiness here; wait for save confirmation
             status_message = 'Reporter agent is preparing the final report'
        elif next_agent == "coordinator":
            status_message = 'Coordinator is processing the query'

        log_messages.append({"type": "status", "agent": next_agent, "content": status_message})


    return log_messages

# Define a new function to format and send the report status update
async def format_report_status_update(session_id: str, status: str, error_message: Optional[str] = None) -> str:
    """Formats an SSE message specifically for report status updates."""
    sse_data = {
        "type": "report_status",
        "session_id": session_id,
        "status": status, # e.g., 'saved', 'error'
    }
    if status == 'error' and error_message:
        sse_data["error_message"] = error_message
    
    return json.dumps(sse_data, cls=DateTimeEncoder)


async def format_chunk_for_streaming(chunk, report_status: Optional[str] = None):
    """Formats a LangGraph chunk into structured log messages for streaming."""
    try:
        messages_data = chunk.data.get("messages", [])
        next_agent = chunk.data.get("next", None)
        last_agent = chunk.data.get("last_agent", None)
        
        # Sanitize messages if necessary (keep existing logic)
        if messages_data:
            for i, msg in enumerate(messages_data):
                if isinstance(msg, dict) and 'content' in msg and isinstance(msg['content'], str):
                    try:
                        json.dumps(msg['content'])
                    except (TypeError, json.JSONDecodeError):
                        msg['content'] = msg['content'].replace('\\', '\\\\').replace('\n', '\\n').replace('\r', '\\r').replace('\t', '\\t')
                        logger.warning(f"Sanitized problematic content in message from {msg.get('name', 'unknown')}")

        # Use the latest message if available
        latest_message = messages_data[-1] if messages_data else None

        logger.debug(f"Processing chunk: last_agent={last_agent}, next_agent={next_agent}, message={latest_message is not None}")

        # Generate structured log messages, passing the report status
        log_messages = await generate_log_messages(latest_message, next_agent, last_agent, None, report_status=report_status)
        
        # Structure the SSE data
        sse_data = {
            "logs": log_messages,
            "next": next_agent,
            "last_agent": last_agent,
            "messages": [latest_message] if latest_message else []
        }

        # Convert to JSON string
        try:
            json_data = json.dumps(sse_data, cls=DateTimeEncoder)
            logger.debug(f"Streaming chunk size: {len(json_data)} bytes")
            return json_data
        except json.JSONDecodeError as json_err:
            logger.error(f"JSON encoding error: {json_err}. Sanitizing data and retrying.")
            safe_sse_data = {
                "logs": log_messages,
                "next": next_agent,
                "last_agent": last_agent,
                "messages": [] 
            }
            return json.dumps(safe_sse_data, cls=DateTimeEncoder)
    except Exception as e:
        logger.error(f"Error formatting chunk for streaming: {e}", exc_info=True)
        return json.dumps({"error": f"Error formatting chunk: {str(e)}"}) # Keep error reporting

async def stream_with_heartbeat(langgraph_stream, heartbeat_interval=20): # Interval of 20s
    """Wraps a LangGraph stream to inject heartbeat messages if the stream is idle."""
    logger.debug(f"Heartbeat wrapper activated with interval: {heartbeat_interval}s")
    langgraph_iter = langgraph_stream.__aiter__()
    
    # The task for fetching the next item from the langgraph_stream
    next_item_task = None

    while True:
        if next_item_task is None:
            next_item_task = asyncio.create_task(langgraph_iter.__anext__())
        
        # Task for the heartbeat timeout
        timeout_task = asyncio.create_task(asyncio.sleep(heartbeat_interval))
        
        done, pending = await asyncio.wait(
            [next_item_task, timeout_task],
            return_when=asyncio.FIRST_COMPLETED
        )
        
        if next_item_task in done:
            # Data arrived or stream ended/failed
            if timeout_task in pending: # Data arrived before timeout
                timeout_task.cancel()
                try:
                    await timeout_task # Ensure cancellation is processed
                except asyncio.CancelledError:
                    pass # Expected

            try:
                chunk = await next_item_task # Retrieve result or exception from next_item_task
                yield chunk
                next_item_task = None # Reset to create a new task in the next iteration
            except StopAsyncIteration:
                logger.debug("Upstream LangGraph stream finished.")
                # next_item_task will be None in the next iteration if loop doesn't break,
                # but we break here.
                break # Exit the loop
            except Exception as e:
                logger.error(f"Error in stream_with_heartbeat (data task): {e}", exc_info=True)
                next_item_task = None # Reset before re-raising to avoid reusing a failed/completed task
                raise # Re-raise the exception from the data task
        
        elif timeout_task in done:
            # Heartbeat interval reached, next_item_task is still pending
            logger.debug("Sending heartbeat message due to stream inactivity.")
            yield {"type": "heartbeat", "timestamp": datetime.now().isoformat(), "session_id": "heartbeat_session"}
            # next_item_task remains in `pending` and will be waited on in the next iteration.
            # Do not cancel next_item_task here.

async def stream_workflow_results(query: str, config: WorkflowConfig, session_id: str):
    """Stream results from the LangGraph workflow and save report directly.""" # Updated docstring
    logger.info(f"Starting workflow stream for query: '{query}' with budget: {config.budget}, session_id: {session_id}")
    
    # Use provided session_id, no need to generate a new one here
    
    if config.llm_configs:
        logger.info(f"Using custom LLM configurations provided in request.")
    else:
        logger.info(f"No custom LLM configurations provided, will use defaults based on env vars.")
        
    lg_client, thread_info = await get_lg_client_and_thread()
    
    agent_llm_map = get_agent_llm_map(config.budget)
    logger.debug(f"Using agent LLM map: {agent_llm_map}")
    
    llm_configs_dict = config.llm_configs.model_dump() if config.llm_configs else None
    if llm_configs_dict:
        logger.debug(f"Passing LLM configs to state: {llm_configs_dict}")
        for llm_type, llm_config in llm_configs_dict.items():
            logger.info(f"LLM config for {llm_type}: {llm_config}")
    else:
        logger.warning("No LLM configs provided, using defaults")

    try:
        # Send initial connection message
        initial_message = json.dumps({
            "type": "connection_established",
            "message": "Streaming connection established. Starting analysis...",
            "session_id": session_id
        })
        yield f"data: {initial_message}\n\n"
        
        # Variables to store planner title and final report content
        planner_title = f"Analysis for: {query}" # Default title
        final_report_content = None
        report_saved_or_failed = False # Flag to track if report status was sent
        report_save_status = None # 'saved' or 'error'
        ticker_type = None # Store ticker type from the state
        ticker_info_list: Optional[List[Dict[str, Any]]] = None  # Store tickers from the state, ensure type hint

        # Original LangGraph stream call:
        # async for chunk in lg_client.runs.stream( ... )
        # Now wrapped with heartbeat:
        
        langgraph_actual_stream = lg_client.runs.stream(
            thread_info["thread_id"],
            "market_intelligence_agent",
            input={
                "TEAM_MEMBERS": config.team_members or TEAM_MEMBERS,
                "messages": [query],
                "current_timestamp": datetime.now(),
                "researcher_credits": config.researcher_credits,
                "market_credits": config.market_credits,
                "coder_credits": config.coder_credits,
                "browser_credits": config.browser_credits,
                "agent_llm_map": agent_llm_map, 
                "llm_configs": llm_configs_dict,
            },
            config={
                "recursion_limit": config.stream_config.recursion_limit
            },
            stream_mode=["values", "custom"]
        )

        async for item in stream_with_heartbeat(langgraph_actual_stream):
            try:
                if isinstance(item, dict) and item.get("type") == "heartbeat":
                    # This is a heartbeat, format and send it
                    heartbeat_message_content = {
                        "type": "heartbeat",
                        "session_id": session_id, # Use the actual session_id
                        "timestamp": item["timestamp"]
                    }
                    heartbeat_sse_message = json.dumps(heartbeat_message_content)
                    logger.debug(f"Yielding heartbeat SSE: {heartbeat_sse_message}")
                    yield f"data: {heartbeat_sse_message}\n\n"
                    continue # Move to the next item from the stream_with_heartbeat

                # If not a heartbeat, it's a regular chunk from LangGraph
                chunk = item

                # 1. Extract planner title if available
                messages_data = chunk.data.get("messages", [])
                if messages_data:
                    for message in messages_data:
                        if message and message.get("name") == "planner":
                            content_str = message.get("content", "")
                            try:
                                content_dict = json.loads(content_str) if isinstance(content_str, str) else content_str
                                if isinstance(content_dict, dict) and "title" in content_dict:
                                    planner_title = content_dict["title"]
                                    logger.info(f"Extracted planner title: {planner_title} for session {session_id}")
                            except (json.JSONDecodeError, TypeError):
                                logger.warning(f"Could not parse planner content for title: {content_str}")
                
                # 2. Check for ticker info in the state
                # Get potential updates from the chunk
                chunk_ticker_type = chunk.data.get("ticker_type", None)
                if chunk_ticker_type:
                    ticker_type = chunk_ticker_type.lower() # Update if new value found
                    logger.info(f"Received ticker type update: {ticker_type} for session {session_id}")

                chunk_tickers = chunk.data.get("tickers", None)
                if chunk_tickers:
                    ticker_info_list = chunk_tickers # Update if new value found
                    logger.info(f"Received ticker information update for session {session_id}: {ticker_info_list}")
                
                # 3. Check for final report content in the chunk
                current_final_report = chunk.data.get("final_report", None)
                if current_final_report:
                    final_report_content = current_final_report # Store it
                    logger.info(f"Received final_report content for session {session_id}. Preparing to save.")

                    # --- Start: Ticker Validation before saving ---
                    validated_ticker_info_list = []
                    if ticker_info_list:
                        logger.info(f"Attempting validation for tickers: {ticker_info_list}")
                        possible_exchanges = ["NASDAQ", "NYSE", "AMEX"] # Order to try
                        
                        for ticker_info in ticker_info_list:
                            original_symbol = ticker_info.get('tradingview_symbol') or ticker_info.get('ticker') # Get best guess
                            if not original_symbol:
                                logger.warning(f"Skipping validation for ticker_info with no symbol: {ticker_info}")
                                validated_ticker_info_list.append(ticker_info) # Keep original if no symbol
                                continue

                            base_ticker = original_symbol.split(':')[-1] # Extract base ticker like 'AAPL'
                            validated = False
                            validated_symbol = None

                            # Prioritize provided exchange if available
                            exchanges_to_try = possible_exchanges
                            if ':' in original_symbol:
                                provided_exchange = original_symbol.split(':')[0].upper()
                                if provided_exchange in exchanges_to_try:
                                     # Move provided exchange to the front
                                     exchanges_to_try = [provided_exchange] + [ex for ex in possible_exchanges if ex != provided_exchange]
                                else:
                                     exchanges_to_try = [provided_exchange] + possible_exchanges # Add if unknown

                            logger.debug(f"Validation order for {base_ticker}: {exchanges_to_try}")

                            for exchange in exchanges_to_try:
                                try_symbol = f"{exchange}:{base_ticker}"
                                try:
                                    logger.debug(f"Trying yfinance validation for: {try_symbol}")
                                    yf_ticker = yf.Ticker(base_ticker) # yfinance often prefers base ticker
                                    # Check if info is available and contains a symbol (basic check)
                                    info = yf_ticker.info
                                    if info and info.get('symbol'): 
                                        # Simple validation: if yfinance returns info, assume exchange is likely okay for TradingView too
                                        # We use the exchange prefix format for TradingView consistency
                                        validated_symbol = f"{exchange}:{base_ticker}"
                                        logger.info(f"Validation successful for {base_ticker} on {exchange}. Using: {validated_symbol}")
                                        validated = True
                                        break # Stop trying exchanges once validated
                                    else:
                                         logger.debug(f"No sufficient info from yfinance for {base_ticker} (tried as {try_symbol})")
                                except Exception as yf_error:
                                    logger.warning(f"yfinance error validating {try_symbol}: {yf_error}")
                                    # Continue to next exchange

                            if validated:
                                ticker_info['tradingview_symbol'] = validated_symbol # Update with validated symbol
                            else:
                                logger.warning(f"Could not validate {base_ticker} on {exchanges_to_try}. Keeping original/best guess: {original_symbol}")
                                # Keep original if validation fails, maybe TradingView handles it differently
                                ticker_info['tradingview_symbol'] = original_symbol 
                            
                            validated_ticker_info_list.append(ticker_info)
                    else:
                         validated_ticker_info_list = ticker_info_list # Assign None or empty list if no tickers

                    ticker_info_list = validated_ticker_info_list # Use the validated list going forward
                    # --- End: Ticker Validation ---


                    # 4. Save the report immediately when final_report is received
                    if session_id and planner_title and final_report_content and not report_saved_or_failed:
                        # Add ticker info to metadata if available
                        report_metadata = {
                            "query": query
                        }
                        if ticker_type:
                            report_metadata["ticker_type"] = ticker_type
                        if ticker_info_list: # Use the potentially validated list
                            report_metadata["tickers"] = ticker_info_list
                            
                        report_to_save: Report = {
                            "session_id": session_id,
                            "timestamp": datetime.now(),
                            "title": planner_title,
                            "content": final_report_content,
                            "metadata": report_metadata # Include potentially validated tickers
                        }
                        saved_report = save_report(report_to_save)
                        if saved_report:
                            logger.info(f"Successfully saved/updated report for session {session_id}")
                            report_save_status = "saved"
                        else:
                            logger.error(f"Failed to save report for session {session_id}")
                            report_save_status = "error"
                        report_saved_or_failed = True
                        
                        # Send a specific status update for the report save
                        report_update_message = await format_report_status_update(session_id, report_save_status)
                        yield f"data: {report_update_message}\n\n"
                
                # 5. Format and yield the regular chunk data (logs, next agent, etc.)
                # Pass the report save status to influence reporter log message
                formatted_chunk = await format_chunk_for_streaming(chunk, report_status=report_save_status)
                
                # Add session_id to the formatted chunk before sending
                try:
                    chunk_data = json.loads(formatted_chunk)
                    chunk_data["session_id"] = session_id
                    formatted_chunk = json.dumps(chunk_data)
                except json.JSONDecodeError as json_err:
                    logger.error(f"Error adding session_id to chunk: {json_err}")

                yield f"data: {formatted_chunk}\n\n"
            
            except Exception as e:
                logger.error(f"Error processing chunk: {e}", exc_info=True)
                error_data = json.dumps({
                    "error": "Error processing chunk",
                    "details": str(e),
                    "type": "chunk_error",
                    "session_id": session_id
                })
                yield f"data: {error_data}\n\n"
            
        # Send a final stream complete message (no report content needed here)
        final_message = {
            "type": "stream_complete",
            "message": "Analysis stream complete.",
            "session_id": session_id,
            "report_status": report_save_status if report_saved_or_failed else "not_generated" # Indicate final status
        }
        yield f"data: {json.dumps(final_message)}\n\n"
        
    except Exception as e:
        logger.error(f"Error streaming workflow results for session {session_id}: {e}", exc_info=True)
        # Save error message to MongoDB (keep this)
        try:
            error_database_message: Message = {
                "session_id": session_id,
                "timestamp": datetime.now(),
                "role": "system",
                "content": f"Error during stream: {str(e)}",
                "type": "error",
                "metadata": {
                    "thread_id": thread_info["thread_id"],
                    "error_details": str(e)
                }
            }
            save_message(error_database_message)
        except Exception as db_error:
            logger.error(f"Failed to save stream error message to MongoDB: {db_error}")
        
        # Send stream error to client
        error_message = json.dumps({
            "error": "An error occurred during the analysis stream.",
            "details": str(e),
            "type": "stream_error",
            "session_id": session_id
        })
        yield f"data: {error_message}\n\n"

@app.post("/api/run-workflow")
async def run_workflow_post(request: Request):
    """Initiate the LangGraph workflow and return a run_id for streaming.""" # Updated docstring
    try:
        body = await request.json()
        logger.info(f"Received workflow request with body: {body}")
        
        request_data = body.get("request", {})
        config_data = body.get("config", {})
        logger.info(f"Extracted config_data: {config_data}")
        
        config = WorkflowConfig(**config_data)
        logger.info(f"Validated WorkflowConfig: {config}")
        
        # Extract query
        query = request_data.get("query")
        if not query or not query.strip():
            logger.error("Query field is required and cannot be empty")
            raise HTTPException(status_code=422, detail="Query field is required and cannot be empty")
        
        # Create a unique ID for this workflow run and session
        run_id = str(uuid.uuid4())
        session_id = str(uuid.uuid4()) # Generate a session ID here
        logger.info(f"Created workflow run ID: {run_id}, session ID: {session_id} for query: '{query}'")
        
        # Store necessary data for the stream endpoint
        app.state.workflow_runs = getattr(app.state, "workflow_runs", {})
        app.state.workflow_runs[run_id] = {
            "query": query, 
            "config": config,
            "session_id": session_id # Store the generated session_id
        }
        
        # Return response with run_id and session_id
        response = Response(
            status_code=200,
            content=json.dumps({"run_id": run_id, "session_id": session_id, "status": "initiated"}),
            media_type="application/json"
        )
        stream_url = f"/api/run-workflow/stream/{run_id}"
        response.headers["Content-Location"] = stream_url
        logger.info(f"Returning stream URL: {stream_url} with session_id: {session_id}")
        
        return response
    except HTTPException as http_err:
        logger.error(f"HTTP Exception in run_workflow_post: {http_err.detail}")
        raise # Re-raise HTTPException
    except Exception as e:
        logger.error(f"Error in run_workflow_post: {e}", exc_info=True)
        raise HTTPException(status_code=500, detail=f"Internal server error: {str(e)}")

@app.get("/api/run-workflow/stream/{run_id}")
async def run_workflow_stream_get(run_id: str): # Renamed for clarity
    """
    Stream the results of a previously initiated workflow run using SSE.
    """ # Updated docstring
    logger.info(f"Stream requested for run ID: {run_id}")
    
    workflow_runs = getattr(app.state, "workflow_runs", {})
    if run_id not in workflow_runs:
        logger.error(f"Workflow run not found: {run_id}")
        raise HTTPException(status_code=404, detail="Workflow run not found")
    
    run_data = workflow_runs[run_id]
    query = run_data["query"]
    config = run_data["config"]
    session_id = run_data["session_id"] # Retrieve the session_id
    logger.info(f"Starting stream for query: '{query}', session_id: {session_id}")
    
    # Stream results
    return StreamingResponse(
        stream_workflow_results(query, config, session_id),
        media_type="text/event-stream",
        headers={
            "Cache-Control": "no-cache",
            "Connection": "keep-alive",
            "X-Accel-Buffering": "no",
            "Access-Control-Allow-Origin": "*",
        }
    )

@app.get("/")
async def home():
    """Redirect to the index page."""
    return RedirectResponse(url="/index")

@app.get("/index")
async def index(request: Request): # Pass request for templates
    """Render the index page."""
    return templates.TemplateResponse("index.html", {"request": request})

@app.get("/ginzu")
async def get_ginzu_page(request: Request):
    """Serve the Ginzu page."""
    return templates.TemplateResponse("ginzu.html", {"request": request})

@app.get("/report")
async def report_page(request: Request, session_id: Optional[str] = None): # Expect session_id
    """Serve the report page, expecting session_id."""
    logger.info(f"Serving report page, session_id from query: {session_id}")
    return templates.TemplateResponse("report.html", {"request": request, "session_id": session_id})

@app.get("/settings")
async def settings(request: Request):
    """Serve the settings page."""
    return templates.TemplateResponse("settings.html", {"request": request})

@app.get("/all-reports")
async def all_reports_page(request: Request):
    logger.info(f"Serving all-reports page")
    return templates.TemplateResponse("all-reports.html", {"request": request})

@app.get("/api/health")
async def health_check():
    try:
        # Return a simple health check response
        return {"status": "ok", "timestamp": datetime.now().isoformat()}
    except Exception as e:
        logger.error(f"Health check failed: {e}")
        return JSONResponse(
            status_code=500,
            content={"status": "error", "message": str(e)}
        )

# --- MongoDB History Endpoints --- 

@app.get("/api/history/sessions", response_class=JSONResponse)
async def get_sessions():
    """Get a list of all unique session IDs and their associated report titles.""" # Updated doc
    try:
        # Fetch all reports to get session info (limit might be needed for many reports)
        reports = get_all_reports(limit=500) # Increased limit or implement pagination
        
        sessions_dict = {}
        for report in reports:
            session_id = report.get("session_id")
            if session_id:
                # Store the latest info for each session
                if session_id not in sessions_dict or report["timestamp"] > sessions_dict[session_id]["last_updated"]:
                    sessions_dict[session_id] = {
                        "session_id": session_id,
                        "last_updated": report["timestamp"],
                        "title": report.get("title", f"Analysis Session {session_id[:8]}")
                    }
        
        sessions = list(sessions_dict.values())
        # Sort by timestamp descending (newest first)
        sessions.sort(key=lambda x: x["last_updated"], reverse=True)
        
        # Apply limit after sorting
        sessions = sessions[:100] # Limit the final list size
        
        # Convert datetime for JSON response
        for session in sessions:
             if isinstance(session.get("last_updated"), datetime):
                session["last_updated"] = session["last_updated"].isoformat()
                
        return {"sessions": sessions}
    except Exception as e:
        logging.error(f"Error fetching sessions: {str(e)}")
        raise HTTPException(status_code=500, detail=f"Error fetching sessions: {str(e)}")


@app.get("/api/history/messages/{session_id}", response_class=JSONResponse)
async def get_session_messages(session_id: str):
    """Get all messages for a specific session"""
    try:
        messages = get_messages_by_session(session_id)
        for message in messages:
            if "_id" in message:
                message["_id"] = str(message["_id"]) # Keep _id for messages if needed
            if isinstance(message.get("timestamp"), datetime):
                message["timestamp"] = message["timestamp"].isoformat()
                
        return {"messages": messages}
    except Exception as e:
        logging.error(f"Error fetching messages for session {session_id}: {str(e)}")
        raise HTTPException(status_code=500, detail=f"Error fetching messages: {str(e)}")


@app.get("/api/history/reports/{session_id}", response_class=JSONResponse)
async def get_session_reports(session_id: str):
    """Get all reports for a specific session (should usually be one)."""
    try:
        # Use get_reports_by_session which returns a list
        reports = get_reports_by_session(session_id)
        
        # Prepare reports for JSON response
        for report in reports:
            if "_id" in report: # Keep _id if underlying DB uses it
                 report["_id"] = str(report["_id"])
            if isinstance(report.get("timestamp"), datetime):
                report["timestamp"] = report["timestamp"].isoformat()
            if isinstance(report.get("last_updated"), datetime):
                report["last_updated"] = report["last_updated"].isoformat()
                
        return {"reports": reports}
    except Exception as e:
        logging.error(f"Error fetching reports for session {session_id}: {str(e)}")
        raise HTTPException(status_code=500, detail=f"Error fetching reports: {str(e)}")


@app.get("/api/history/report/{session_id}", response_class=JSONResponse)
async def get_single_report_by_session(session_id: str): # Renamed for clarity
    """Get a specific report by session_id."""
    try:
        report = get_report(session_id) # Use the updated get_report
        if not report:
            raise HTTPException(status_code=404, detail=f"Report for session {session_id} not found")
            
        # Convert fields for JSON response
        if "_id" in report: # If MongoDB adds _id automatically
             report["_id"] = str(report["_id"])
        if isinstance(report.get("timestamp"), datetime):
            report["timestamp"] = report["timestamp"].isoformat()
        if isinstance(report.get("last_updated"), datetime):
            report["last_updated"] = report["last_updated"].isoformat()
            
        return report
    except HTTPException:
        raise
    except Exception as e:
        logging.error(f"Error fetching report for session {session_id}: {str(e)}")
        raise HTTPException(status_code=500, detail=f"Error fetching report: {str(e)}")


# Add routes for history pages
@app.get("/history", response_class=HTMLResponse)
async def history_page(request: Request):
    """Render the history page."""
    return templates.TemplateResponse("history.html", {"request": request})



@app.get("/api/recent-reports", response_class=JSONResponse)
async def get_recent_reports_endpoint(limit: int = 5):
    """Get the most recent reports from MongoDB."""
    logger.info(f"Fetching {limit} recent reports")
    try:
        reports = get_recent_reports(limit)
        
        for report in reports:
            if '_id' in report:
                report['_id'] = str(report['_id'])
            if 'timestamp' in report and isinstance(report['timestamp'], datetime):
                report['timestamp'] = report['timestamp'].isoformat()
            if 'last_updated' in report and isinstance(report['last_updated'], datetime):
                report['last_updated'] = report['last_updated'].isoformat()
        
        return JSONResponse(
            content={"reports": reports},
            status_code=200
        )
    except Exception as e:
        logger.error(f"Error fetching recent reports: {e}")
        raise HTTPException(status_code=500, detail=f"Error fetching recent reports: {str(e)}")
=======
# Initialize shared state
# This will be used by routers via request.app.state
app.state.workflow_runs = {}
app.state.templates = templates # Make templates accessible to routers

# Include routers
app.include_router(workflow.router)
app.include_router(history.router)
app.include_router(ui.router)
app.include_router(health.router)

# The following endpoint definitions have been moved to their respective routers:
# - WorkflowRequest, StreamConfig, ModelConfig, LLMConfigs, WorkflowConfig (to schemas.py)
# - DateTimeEncoder (to utils.py)
# - get_lg_client_and_thread (to langgraph_client.py)
# - generate_log_messages (to utils.py)
# - format_report_status_update (to utils.py)
# - format_chunk_for_streaming (to utils.py)
# - stream_with_heartbeat (to langgraph_client.py)
# - stream_workflow_results (to langgraph_client.py)
# - @app.post("/api/run-workflow") (to routers/workflow.py)
# - @app.get("/api/run-workflow/stream/{run_id}") (to routers/workflow.py)
# - @app.get("/") (to routers/ui.py)
# - @app.get("/index") (to routers/ui.py)
# - @app.get("/report") (to routers/ui.py)
# - @app.get("/settings") (to routers/ui.py)
# - @app.get("/all-reports") (to routers/ui.py)
# - @app.get("/api/health") (to routers/health.py)
# - MongoDB History Endpoints (to routers/history.py)
# - @app.get("/history") (to routers/ui.py)
# - @app.get("/api/recent-reports") (to routers/history.py)
>>>>>>> ead7c7ec

if __name__ == "__main__":
    import uvicorn
    # API_HOST and API_PORT are imported from config.py
    logger.info(f"Starting Uvicorn server at {API_HOST}:{API_PORT} from main.py")
    # The app object to run is this current `app` instance.
    # The string "main:app" refers to the module `main` and the `app` object within it.
    # Ensure that if this file is run directly, Python can find it as 'main'.
    uvicorn.run(app, host=API_HOST, port=API_PORT, reload=True)<|MERGE_RESOLUTION|>--- conflicted
+++ resolved
@@ -16,7 +16,7 @@
 # Import configurations from config.py
 from .config import API_HOST, API_PORT, logger, static_dir, templates_dir, LANGGRAPH_API_URL 
 # Import routers
-from .routers import workflow, history, ui, health
+from .routers import workflow, history, ui, health, ginzu
 
 # Create FastAPI app
 app = FastAPI(
@@ -46,801 +46,6 @@
 # templates_dir is now imported from config.py
 templates = Jinja2Templates(directory=str(templates_dir))
 
-<<<<<<< HEAD
-# Define request models
-class WorkflowRequest(BaseModel):
-    query: str
-
-class StreamConfig(BaseModel):
-    recursion_limit: int = 150
-
-class ModelConfig(BaseModel):
-    model: str
-    provider: str
-    # Add any other LLM params you might want to configure later, e.g., temperature
-    # temperature: Optional[float] = None 
-
-class LLMConfigs(BaseModel):
-    reasoning: ModelConfig
-    basic: ModelConfig
-    coding: ModelConfig
-    economic: ModelConfig
-class WorkflowConfig(BaseModel):
-    team_members: Optional[Dict[str, Any]] = None
-    researcher_credits: int = 6
-    market_credits: int = 6
-    coder_credits: int = 0
-    browser_credits: int = 3
-    stream_config: Optional[StreamConfig] = StreamConfig()
-    budget: Optional[Literal["low", "medium", "high"]] = "low"
-    llm_configs: Optional[LLMConfigs] = None
-
-# LangGraph client setup
-async def get_lg_client_and_thread():
-    """Creates a LangGraph client and thread."""
-    logger.debug("Creating LangGraph client and thread")
-    try:
-        lg_client = get_client(url=LANGGRAPH_API_URL)
-        thread_info = await lg_client.threads.create()
-        logger.debug(f"Created thread: {thread_info}")
-        return lg_client, thread_info
-    except Exception as e:
-        logger.error(f"Error creating LangGraph client and thread: {e}")
-        raise
-
-async def generate_log_messages(message: Optional[Dict[str, Any]], next_agent: Optional[str], last_agent: Optional[str], final_report: Optional[str], report_status: Optional[str] = None) -> List[Dict[str, Any]]:
-    """Generates structured log messages based on agent state and message content."""
-    log_messages = []
-    
-    if message:
-        agent_name = message.get("name")
-        content_str = message.get("content")
-        
-        if agent_name and content_str:
-            
-            # Special handling for analyst and reporter before trying to parse JSON
-            if agent_name == "analyst":
-                log_messages.append({"type": "agent_output", "agent": agent_name, "content": f"Analyst has finished generating insight."})
-            elif agent_name == "reporter":
-                # Reporter status will be handled separately based on report_status
-                if report_status == "saved":
-                    log_messages.append({"type": "agent_output", "agent": agent_name, "content": f"Reporter agent has finished and the report has been saved."})
-                elif report_status == "error":
-                     log_messages.append({"type": "error", "agent": agent_name, "content": f"Reporter agent finished, but there was an error saving the report."})
-                else:
-                     log_messages.append({"type": "agent_output", "agent": agent_name, "content": f"Reporter agent is processing"})
-            else:
-                # For all other agents, try to parse the content
-                try:
-                    content = json.loads(content_str) if isinstance(content_str, str) else content_str
-                    
-                    if agent_name == "planner":
-                        if isinstance(content, dict):
-                            log_messages.append({"type": "agent_output", "agent": agent_name, "content": f"Plan Title: {content.get('title', 'N/A')}"}) # Keep title for debugging/log
-                            log_messages.append({"type": "agent_output", "agent": agent_name, "content": f"Thought: {content.get('thought', 'N/A')}"})
-
-                            for step in content.get('steps', []):
-                                 log_messages.append({"type": "plan_step", "agent": step.get('agent'), "content": {
-                                     "Task": step.get('task'),
-                                     "Agent": step.get('agent'),
-                                     "Description": step.get('description'),
-                                     "Note": step.get('note')
-                                 }})
-                        else:
-                             log_messages.append({"type": "agent_output", "agent": agent_name, "content": f"Received planner content (non-dict): {content_str}"})
-
-                    elif agent_name == "coordinator":
-                        if isinstance(content, dict):
-                            log_messages.append({"type": "agent_output", "agent": agent_name, "content": f"Coordinator processed query and set time range: {content.get('time_range', 'N/A')}"})
-                        else:
-                            log_messages.append({"type": "agent_output", "agent": agent_name, "content": f"Received coordinator content (non-dict): {content_str}"})
-
-                    elif agent_name == "supervisor":
-                         if isinstance(content, dict):
-                            log_messages.append({"type": "status", "content": f"Supervisor assigned the following task to {next_agent or 'N/A'}: \n{content.get('task', 'N/A')}"})
-                         else:
-                            log_messages.append({"type": "agent_output", "agent": agent_name, "content": f"Received supervisor content (non-dict): {content_str}"})
-
-
-                    elif agent_name == "researcher":
-                        if isinstance(content, dict):
-                            log_messages.append({"type": "agent_output", "agent": agent_name, "content": f"Researcher finished: {content.get('result_summary', 'No summary provided.')}"})
-                        else:
-                             log_messages.append({"type": "agent_output", "agent": agent_name, "content": f"Received researcher content (non-dict): {content_str}"})
-
-                    elif agent_name == "coder":
-                         if isinstance(content, dict):
-                            log_messages.append({"type": "agent_output", "agent": agent_name, "content": f"Coder finished: {content.get('result_summary', 'No summary provided.')}"})
-                         else:
-                            log_messages.append({"type": "agent_output", "agent": agent_name, "content": f"Received coder content (non-dict): {content_str}"})
-
-                    elif agent_name == "market":
-                         if isinstance(content, dict):
-                            log_messages.append({"type": "agent_output", "agent": agent_name, "content": f"Market agent finished: {content.get('result_summary', 'No summary provided.')}"})
-                         else:
-                            log_messages.append({"type": "agent_output", "agent": agent_name, "content": f"Received market content (non-dict): {content_str}"})
-                    
-                    else: # Handle other or unknown agent names
-                        log_messages.append({"type": "agent_output", "agent": agent_name, "content": f"{agent_name.capitalize()} content: {content_str}"})
-
-                except json.JSONDecodeError:
-                    log_messages.append({"type": "agent_output", "agent": agent_name, "content": f"{agent_name.capitalize()} raw content: {content_str}"})
-                except Exception as e:
-                    log_messages.append({"type": "error", "content": f"Error processing message from {agent_name}: {e}"})
-        
-        elif agent_name: # Content is None or empty
-             log_messages.append({"type": "status", "content": f"Received empty message from {agent_name}."})
-
-
-    if next_agent:
-        status_message = f"Waiting for {next_agent}..." # Default message
-        if next_agent == "planner":
-            status_message = 'Planner is thinking'
-        elif next_agent == "supervisor":
-            status_message = f'Supervisor is evaluating response from {last_agent or "previous agent"}...' # Keep this detail
-        elif next_agent == "researcher":
-            status_message = 'Researcher is gathering information'
-        elif next_agent == "coder":
-            status_message = 'Coder is coding'
-        elif next_agent == "market":
-            status_message = 'Market agent is retrieving market data'
-        elif next_agent == "browser":
-            status_message = 'Browser agent is browsing the web'
-        elif next_agent == "analyst":
-            status_message = 'Analyst agent is analyzing the gathered information'
-        elif next_agent == "reporter":
-             # Don't signal report readiness here; wait for save confirmation
-             status_message = 'Reporter agent is preparing the final report'
-        elif next_agent == "coordinator":
-            status_message = 'Coordinator is processing the query'
-
-        log_messages.append({"type": "status", "agent": next_agent, "content": status_message})
-
-
-    return log_messages
-
-# Define a new function to format and send the report status update
-async def format_report_status_update(session_id: str, status: str, error_message: Optional[str] = None) -> str:
-    """Formats an SSE message specifically for report status updates."""
-    sse_data = {
-        "type": "report_status",
-        "session_id": session_id,
-        "status": status, # e.g., 'saved', 'error'
-    }
-    if status == 'error' and error_message:
-        sse_data["error_message"] = error_message
-    
-    return json.dumps(sse_data, cls=DateTimeEncoder)
-
-
-async def format_chunk_for_streaming(chunk, report_status: Optional[str] = None):
-    """Formats a LangGraph chunk into structured log messages for streaming."""
-    try:
-        messages_data = chunk.data.get("messages", [])
-        next_agent = chunk.data.get("next", None)
-        last_agent = chunk.data.get("last_agent", None)
-        
-        # Sanitize messages if necessary (keep existing logic)
-        if messages_data:
-            for i, msg in enumerate(messages_data):
-                if isinstance(msg, dict) and 'content' in msg and isinstance(msg['content'], str):
-                    try:
-                        json.dumps(msg['content'])
-                    except (TypeError, json.JSONDecodeError):
-                        msg['content'] = msg['content'].replace('\\', '\\\\').replace('\n', '\\n').replace('\r', '\\r').replace('\t', '\\t')
-                        logger.warning(f"Sanitized problematic content in message from {msg.get('name', 'unknown')}")
-
-        # Use the latest message if available
-        latest_message = messages_data[-1] if messages_data else None
-
-        logger.debug(f"Processing chunk: last_agent={last_agent}, next_agent={next_agent}, message={latest_message is not None}")
-
-        # Generate structured log messages, passing the report status
-        log_messages = await generate_log_messages(latest_message, next_agent, last_agent, None, report_status=report_status)
-        
-        # Structure the SSE data
-        sse_data = {
-            "logs": log_messages,
-            "next": next_agent,
-            "last_agent": last_agent,
-            "messages": [latest_message] if latest_message else []
-        }
-
-        # Convert to JSON string
-        try:
-            json_data = json.dumps(sse_data, cls=DateTimeEncoder)
-            logger.debug(f"Streaming chunk size: {len(json_data)} bytes")
-            return json_data
-        except json.JSONDecodeError as json_err:
-            logger.error(f"JSON encoding error: {json_err}. Sanitizing data and retrying.")
-            safe_sse_data = {
-                "logs": log_messages,
-                "next": next_agent,
-                "last_agent": last_agent,
-                "messages": [] 
-            }
-            return json.dumps(safe_sse_data, cls=DateTimeEncoder)
-    except Exception as e:
-        logger.error(f"Error formatting chunk for streaming: {e}", exc_info=True)
-        return json.dumps({"error": f"Error formatting chunk: {str(e)}"}) # Keep error reporting
-
-async def stream_with_heartbeat(langgraph_stream, heartbeat_interval=20): # Interval of 20s
-    """Wraps a LangGraph stream to inject heartbeat messages if the stream is idle."""
-    logger.debug(f"Heartbeat wrapper activated with interval: {heartbeat_interval}s")
-    langgraph_iter = langgraph_stream.__aiter__()
-    
-    # The task for fetching the next item from the langgraph_stream
-    next_item_task = None
-
-    while True:
-        if next_item_task is None:
-            next_item_task = asyncio.create_task(langgraph_iter.__anext__())
-        
-        # Task for the heartbeat timeout
-        timeout_task = asyncio.create_task(asyncio.sleep(heartbeat_interval))
-        
-        done, pending = await asyncio.wait(
-            [next_item_task, timeout_task],
-            return_when=asyncio.FIRST_COMPLETED
-        )
-        
-        if next_item_task in done:
-            # Data arrived or stream ended/failed
-            if timeout_task in pending: # Data arrived before timeout
-                timeout_task.cancel()
-                try:
-                    await timeout_task # Ensure cancellation is processed
-                except asyncio.CancelledError:
-                    pass # Expected
-
-            try:
-                chunk = await next_item_task # Retrieve result or exception from next_item_task
-                yield chunk
-                next_item_task = None # Reset to create a new task in the next iteration
-            except StopAsyncIteration:
-                logger.debug("Upstream LangGraph stream finished.")
-                # next_item_task will be None in the next iteration if loop doesn't break,
-                # but we break here.
-                break # Exit the loop
-            except Exception as e:
-                logger.error(f"Error in stream_with_heartbeat (data task): {e}", exc_info=True)
-                next_item_task = None # Reset before re-raising to avoid reusing a failed/completed task
-                raise # Re-raise the exception from the data task
-        
-        elif timeout_task in done:
-            # Heartbeat interval reached, next_item_task is still pending
-            logger.debug("Sending heartbeat message due to stream inactivity.")
-            yield {"type": "heartbeat", "timestamp": datetime.now().isoformat(), "session_id": "heartbeat_session"}
-            # next_item_task remains in `pending` and will be waited on in the next iteration.
-            # Do not cancel next_item_task here.
-
-async def stream_workflow_results(query: str, config: WorkflowConfig, session_id: str):
-    """Stream results from the LangGraph workflow and save report directly.""" # Updated docstring
-    logger.info(f"Starting workflow stream for query: '{query}' with budget: {config.budget}, session_id: {session_id}")
-    
-    # Use provided session_id, no need to generate a new one here
-    
-    if config.llm_configs:
-        logger.info(f"Using custom LLM configurations provided in request.")
-    else:
-        logger.info(f"No custom LLM configurations provided, will use defaults based on env vars.")
-        
-    lg_client, thread_info = await get_lg_client_and_thread()
-    
-    agent_llm_map = get_agent_llm_map(config.budget)
-    logger.debug(f"Using agent LLM map: {agent_llm_map}")
-    
-    llm_configs_dict = config.llm_configs.model_dump() if config.llm_configs else None
-    if llm_configs_dict:
-        logger.debug(f"Passing LLM configs to state: {llm_configs_dict}")
-        for llm_type, llm_config in llm_configs_dict.items():
-            logger.info(f"LLM config for {llm_type}: {llm_config}")
-    else:
-        logger.warning("No LLM configs provided, using defaults")
-
-    try:
-        # Send initial connection message
-        initial_message = json.dumps({
-            "type": "connection_established",
-            "message": "Streaming connection established. Starting analysis...",
-            "session_id": session_id
-        })
-        yield f"data: {initial_message}\n\n"
-        
-        # Variables to store planner title and final report content
-        planner_title = f"Analysis for: {query}" # Default title
-        final_report_content = None
-        report_saved_or_failed = False # Flag to track if report status was sent
-        report_save_status = None # 'saved' or 'error'
-        ticker_type = None # Store ticker type from the state
-        ticker_info_list: Optional[List[Dict[str, Any]]] = None  # Store tickers from the state, ensure type hint
-
-        # Original LangGraph stream call:
-        # async for chunk in lg_client.runs.stream( ... )
-        # Now wrapped with heartbeat:
-        
-        langgraph_actual_stream = lg_client.runs.stream(
-            thread_info["thread_id"],
-            "market_intelligence_agent",
-            input={
-                "TEAM_MEMBERS": config.team_members or TEAM_MEMBERS,
-                "messages": [query],
-                "current_timestamp": datetime.now(),
-                "researcher_credits": config.researcher_credits,
-                "market_credits": config.market_credits,
-                "coder_credits": config.coder_credits,
-                "browser_credits": config.browser_credits,
-                "agent_llm_map": agent_llm_map, 
-                "llm_configs": llm_configs_dict,
-            },
-            config={
-                "recursion_limit": config.stream_config.recursion_limit
-            },
-            stream_mode=["values", "custom"]
-        )
-
-        async for item in stream_with_heartbeat(langgraph_actual_stream):
-            try:
-                if isinstance(item, dict) and item.get("type") == "heartbeat":
-                    # This is a heartbeat, format and send it
-                    heartbeat_message_content = {
-                        "type": "heartbeat",
-                        "session_id": session_id, # Use the actual session_id
-                        "timestamp": item["timestamp"]
-                    }
-                    heartbeat_sse_message = json.dumps(heartbeat_message_content)
-                    logger.debug(f"Yielding heartbeat SSE: {heartbeat_sse_message}")
-                    yield f"data: {heartbeat_sse_message}\n\n"
-                    continue # Move to the next item from the stream_with_heartbeat
-
-                # If not a heartbeat, it's a regular chunk from LangGraph
-                chunk = item
-
-                # 1. Extract planner title if available
-                messages_data = chunk.data.get("messages", [])
-                if messages_data:
-                    for message in messages_data:
-                        if message and message.get("name") == "planner":
-                            content_str = message.get("content", "")
-                            try:
-                                content_dict = json.loads(content_str) if isinstance(content_str, str) else content_str
-                                if isinstance(content_dict, dict) and "title" in content_dict:
-                                    planner_title = content_dict["title"]
-                                    logger.info(f"Extracted planner title: {planner_title} for session {session_id}")
-                            except (json.JSONDecodeError, TypeError):
-                                logger.warning(f"Could not parse planner content for title: {content_str}")
-                
-                # 2. Check for ticker info in the state
-                # Get potential updates from the chunk
-                chunk_ticker_type = chunk.data.get("ticker_type", None)
-                if chunk_ticker_type:
-                    ticker_type = chunk_ticker_type.lower() # Update if new value found
-                    logger.info(f"Received ticker type update: {ticker_type} for session {session_id}")
-
-                chunk_tickers = chunk.data.get("tickers", None)
-                if chunk_tickers:
-                    ticker_info_list = chunk_tickers # Update if new value found
-                    logger.info(f"Received ticker information update for session {session_id}: {ticker_info_list}")
-                
-                # 3. Check for final report content in the chunk
-                current_final_report = chunk.data.get("final_report", None)
-                if current_final_report:
-                    final_report_content = current_final_report # Store it
-                    logger.info(f"Received final_report content for session {session_id}. Preparing to save.")
-
-                    # --- Start: Ticker Validation before saving ---
-                    validated_ticker_info_list = []
-                    if ticker_info_list:
-                        logger.info(f"Attempting validation for tickers: {ticker_info_list}")
-                        possible_exchanges = ["NASDAQ", "NYSE", "AMEX"] # Order to try
-                        
-                        for ticker_info in ticker_info_list:
-                            original_symbol = ticker_info.get('tradingview_symbol') or ticker_info.get('ticker') # Get best guess
-                            if not original_symbol:
-                                logger.warning(f"Skipping validation for ticker_info with no symbol: {ticker_info}")
-                                validated_ticker_info_list.append(ticker_info) # Keep original if no symbol
-                                continue
-
-                            base_ticker = original_symbol.split(':')[-1] # Extract base ticker like 'AAPL'
-                            validated = False
-                            validated_symbol = None
-
-                            # Prioritize provided exchange if available
-                            exchanges_to_try = possible_exchanges
-                            if ':' in original_symbol:
-                                provided_exchange = original_symbol.split(':')[0].upper()
-                                if provided_exchange in exchanges_to_try:
-                                     # Move provided exchange to the front
-                                     exchanges_to_try = [provided_exchange] + [ex for ex in possible_exchanges if ex != provided_exchange]
-                                else:
-                                     exchanges_to_try = [provided_exchange] + possible_exchanges # Add if unknown
-
-                            logger.debug(f"Validation order for {base_ticker}: {exchanges_to_try}")
-
-                            for exchange in exchanges_to_try:
-                                try_symbol = f"{exchange}:{base_ticker}"
-                                try:
-                                    logger.debug(f"Trying yfinance validation for: {try_symbol}")
-                                    yf_ticker = yf.Ticker(base_ticker) # yfinance often prefers base ticker
-                                    # Check if info is available and contains a symbol (basic check)
-                                    info = yf_ticker.info
-                                    if info and info.get('symbol'): 
-                                        # Simple validation: if yfinance returns info, assume exchange is likely okay for TradingView too
-                                        # We use the exchange prefix format for TradingView consistency
-                                        validated_symbol = f"{exchange}:{base_ticker}"
-                                        logger.info(f"Validation successful for {base_ticker} on {exchange}. Using: {validated_symbol}")
-                                        validated = True
-                                        break # Stop trying exchanges once validated
-                                    else:
-                                         logger.debug(f"No sufficient info from yfinance for {base_ticker} (tried as {try_symbol})")
-                                except Exception as yf_error:
-                                    logger.warning(f"yfinance error validating {try_symbol}: {yf_error}")
-                                    # Continue to next exchange
-
-                            if validated:
-                                ticker_info['tradingview_symbol'] = validated_symbol # Update with validated symbol
-                            else:
-                                logger.warning(f"Could not validate {base_ticker} on {exchanges_to_try}. Keeping original/best guess: {original_symbol}")
-                                # Keep original if validation fails, maybe TradingView handles it differently
-                                ticker_info['tradingview_symbol'] = original_symbol 
-                            
-                            validated_ticker_info_list.append(ticker_info)
-                    else:
-                         validated_ticker_info_list = ticker_info_list # Assign None or empty list if no tickers
-
-                    ticker_info_list = validated_ticker_info_list # Use the validated list going forward
-                    # --- End: Ticker Validation ---
-
-
-                    # 4. Save the report immediately when final_report is received
-                    if session_id and planner_title and final_report_content and not report_saved_or_failed:
-                        # Add ticker info to metadata if available
-                        report_metadata = {
-                            "query": query
-                        }
-                        if ticker_type:
-                            report_metadata["ticker_type"] = ticker_type
-                        if ticker_info_list: # Use the potentially validated list
-                            report_metadata["tickers"] = ticker_info_list
-                            
-                        report_to_save: Report = {
-                            "session_id": session_id,
-                            "timestamp": datetime.now(),
-                            "title": planner_title,
-                            "content": final_report_content,
-                            "metadata": report_metadata # Include potentially validated tickers
-                        }
-                        saved_report = save_report(report_to_save)
-                        if saved_report:
-                            logger.info(f"Successfully saved/updated report for session {session_id}")
-                            report_save_status = "saved"
-                        else:
-                            logger.error(f"Failed to save report for session {session_id}")
-                            report_save_status = "error"
-                        report_saved_or_failed = True
-                        
-                        # Send a specific status update for the report save
-                        report_update_message = await format_report_status_update(session_id, report_save_status)
-                        yield f"data: {report_update_message}\n\n"
-                
-                # 5. Format and yield the regular chunk data (logs, next agent, etc.)
-                # Pass the report save status to influence reporter log message
-                formatted_chunk = await format_chunk_for_streaming(chunk, report_status=report_save_status)
-                
-                # Add session_id to the formatted chunk before sending
-                try:
-                    chunk_data = json.loads(formatted_chunk)
-                    chunk_data["session_id"] = session_id
-                    formatted_chunk = json.dumps(chunk_data)
-                except json.JSONDecodeError as json_err:
-                    logger.error(f"Error adding session_id to chunk: {json_err}")
-
-                yield f"data: {formatted_chunk}\n\n"
-            
-            except Exception as e:
-                logger.error(f"Error processing chunk: {e}", exc_info=True)
-                error_data = json.dumps({
-                    "error": "Error processing chunk",
-                    "details": str(e),
-                    "type": "chunk_error",
-                    "session_id": session_id
-                })
-                yield f"data: {error_data}\n\n"
-            
-        # Send a final stream complete message (no report content needed here)
-        final_message = {
-            "type": "stream_complete",
-            "message": "Analysis stream complete.",
-            "session_id": session_id,
-            "report_status": report_save_status if report_saved_or_failed else "not_generated" # Indicate final status
-        }
-        yield f"data: {json.dumps(final_message)}\n\n"
-        
-    except Exception as e:
-        logger.error(f"Error streaming workflow results for session {session_id}: {e}", exc_info=True)
-        # Save error message to MongoDB (keep this)
-        try:
-            error_database_message: Message = {
-                "session_id": session_id,
-                "timestamp": datetime.now(),
-                "role": "system",
-                "content": f"Error during stream: {str(e)}",
-                "type": "error",
-                "metadata": {
-                    "thread_id": thread_info["thread_id"],
-                    "error_details": str(e)
-                }
-            }
-            save_message(error_database_message)
-        except Exception as db_error:
-            logger.error(f"Failed to save stream error message to MongoDB: {db_error}")
-        
-        # Send stream error to client
-        error_message = json.dumps({
-            "error": "An error occurred during the analysis stream.",
-            "details": str(e),
-            "type": "stream_error",
-            "session_id": session_id
-        })
-        yield f"data: {error_message}\n\n"
-
-@app.post("/api/run-workflow")
-async def run_workflow_post(request: Request):
-    """Initiate the LangGraph workflow and return a run_id for streaming.""" # Updated docstring
-    try:
-        body = await request.json()
-        logger.info(f"Received workflow request with body: {body}")
-        
-        request_data = body.get("request", {})
-        config_data = body.get("config", {})
-        logger.info(f"Extracted config_data: {config_data}")
-        
-        config = WorkflowConfig(**config_data)
-        logger.info(f"Validated WorkflowConfig: {config}")
-        
-        # Extract query
-        query = request_data.get("query")
-        if not query or not query.strip():
-            logger.error("Query field is required and cannot be empty")
-            raise HTTPException(status_code=422, detail="Query field is required and cannot be empty")
-        
-        # Create a unique ID for this workflow run and session
-        run_id = str(uuid.uuid4())
-        session_id = str(uuid.uuid4()) # Generate a session ID here
-        logger.info(f"Created workflow run ID: {run_id}, session ID: {session_id} for query: '{query}'")
-        
-        # Store necessary data for the stream endpoint
-        app.state.workflow_runs = getattr(app.state, "workflow_runs", {})
-        app.state.workflow_runs[run_id] = {
-            "query": query, 
-            "config": config,
-            "session_id": session_id # Store the generated session_id
-        }
-        
-        # Return response with run_id and session_id
-        response = Response(
-            status_code=200,
-            content=json.dumps({"run_id": run_id, "session_id": session_id, "status": "initiated"}),
-            media_type="application/json"
-        )
-        stream_url = f"/api/run-workflow/stream/{run_id}"
-        response.headers["Content-Location"] = stream_url
-        logger.info(f"Returning stream URL: {stream_url} with session_id: {session_id}")
-        
-        return response
-    except HTTPException as http_err:
-        logger.error(f"HTTP Exception in run_workflow_post: {http_err.detail}")
-        raise # Re-raise HTTPException
-    except Exception as e:
-        logger.error(f"Error in run_workflow_post: {e}", exc_info=True)
-        raise HTTPException(status_code=500, detail=f"Internal server error: {str(e)}")
-
-@app.get("/api/run-workflow/stream/{run_id}")
-async def run_workflow_stream_get(run_id: str): # Renamed for clarity
-    """
-    Stream the results of a previously initiated workflow run using SSE.
-    """ # Updated docstring
-    logger.info(f"Stream requested for run ID: {run_id}")
-    
-    workflow_runs = getattr(app.state, "workflow_runs", {})
-    if run_id not in workflow_runs:
-        logger.error(f"Workflow run not found: {run_id}")
-        raise HTTPException(status_code=404, detail="Workflow run not found")
-    
-    run_data = workflow_runs[run_id]
-    query = run_data["query"]
-    config = run_data["config"]
-    session_id = run_data["session_id"] # Retrieve the session_id
-    logger.info(f"Starting stream for query: '{query}', session_id: {session_id}")
-    
-    # Stream results
-    return StreamingResponse(
-        stream_workflow_results(query, config, session_id),
-        media_type="text/event-stream",
-        headers={
-            "Cache-Control": "no-cache",
-            "Connection": "keep-alive",
-            "X-Accel-Buffering": "no",
-            "Access-Control-Allow-Origin": "*",
-        }
-    )
-
-@app.get("/")
-async def home():
-    """Redirect to the index page."""
-    return RedirectResponse(url="/index")
-
-@app.get("/index")
-async def index(request: Request): # Pass request for templates
-    """Render the index page."""
-    return templates.TemplateResponse("index.html", {"request": request})
-
-@app.get("/ginzu")
-async def get_ginzu_page(request: Request):
-    """Serve the Ginzu page."""
-    return templates.TemplateResponse("ginzu.html", {"request": request})
-
-@app.get("/report")
-async def report_page(request: Request, session_id: Optional[str] = None): # Expect session_id
-    """Serve the report page, expecting session_id."""
-    logger.info(f"Serving report page, session_id from query: {session_id}")
-    return templates.TemplateResponse("report.html", {"request": request, "session_id": session_id})
-
-@app.get("/settings")
-async def settings(request: Request):
-    """Serve the settings page."""
-    return templates.TemplateResponse("settings.html", {"request": request})
-
-@app.get("/all-reports")
-async def all_reports_page(request: Request):
-    logger.info(f"Serving all-reports page")
-    return templates.TemplateResponse("all-reports.html", {"request": request})
-
-@app.get("/api/health")
-async def health_check():
-    try:
-        # Return a simple health check response
-        return {"status": "ok", "timestamp": datetime.now().isoformat()}
-    except Exception as e:
-        logger.error(f"Health check failed: {e}")
-        return JSONResponse(
-            status_code=500,
-            content={"status": "error", "message": str(e)}
-        )
-
-# --- MongoDB History Endpoints --- 
-
-@app.get("/api/history/sessions", response_class=JSONResponse)
-async def get_sessions():
-    """Get a list of all unique session IDs and their associated report titles.""" # Updated doc
-    try:
-        # Fetch all reports to get session info (limit might be needed for many reports)
-        reports = get_all_reports(limit=500) # Increased limit or implement pagination
-        
-        sessions_dict = {}
-        for report in reports:
-            session_id = report.get("session_id")
-            if session_id:
-                # Store the latest info for each session
-                if session_id not in sessions_dict or report["timestamp"] > sessions_dict[session_id]["last_updated"]:
-                    sessions_dict[session_id] = {
-                        "session_id": session_id,
-                        "last_updated": report["timestamp"],
-                        "title": report.get("title", f"Analysis Session {session_id[:8]}")
-                    }
-        
-        sessions = list(sessions_dict.values())
-        # Sort by timestamp descending (newest first)
-        sessions.sort(key=lambda x: x["last_updated"], reverse=True)
-        
-        # Apply limit after sorting
-        sessions = sessions[:100] # Limit the final list size
-        
-        # Convert datetime for JSON response
-        for session in sessions:
-             if isinstance(session.get("last_updated"), datetime):
-                session["last_updated"] = session["last_updated"].isoformat()
-                
-        return {"sessions": sessions}
-    except Exception as e:
-        logging.error(f"Error fetching sessions: {str(e)}")
-        raise HTTPException(status_code=500, detail=f"Error fetching sessions: {str(e)}")
-
-
-@app.get("/api/history/messages/{session_id}", response_class=JSONResponse)
-async def get_session_messages(session_id: str):
-    """Get all messages for a specific session"""
-    try:
-        messages = get_messages_by_session(session_id)
-        for message in messages:
-            if "_id" in message:
-                message["_id"] = str(message["_id"]) # Keep _id for messages if needed
-            if isinstance(message.get("timestamp"), datetime):
-                message["timestamp"] = message["timestamp"].isoformat()
-                
-        return {"messages": messages}
-    except Exception as e:
-        logging.error(f"Error fetching messages for session {session_id}: {str(e)}")
-        raise HTTPException(status_code=500, detail=f"Error fetching messages: {str(e)}")
-
-
-@app.get("/api/history/reports/{session_id}", response_class=JSONResponse)
-async def get_session_reports(session_id: str):
-    """Get all reports for a specific session (should usually be one)."""
-    try:
-        # Use get_reports_by_session which returns a list
-        reports = get_reports_by_session(session_id)
-        
-        # Prepare reports for JSON response
-        for report in reports:
-            if "_id" in report: # Keep _id if underlying DB uses it
-                 report["_id"] = str(report["_id"])
-            if isinstance(report.get("timestamp"), datetime):
-                report["timestamp"] = report["timestamp"].isoformat()
-            if isinstance(report.get("last_updated"), datetime):
-                report["last_updated"] = report["last_updated"].isoformat()
-                
-        return {"reports": reports}
-    except Exception as e:
-        logging.error(f"Error fetching reports for session {session_id}: {str(e)}")
-        raise HTTPException(status_code=500, detail=f"Error fetching reports: {str(e)}")
-
-
-@app.get("/api/history/report/{session_id}", response_class=JSONResponse)
-async def get_single_report_by_session(session_id: str): # Renamed for clarity
-    """Get a specific report by session_id."""
-    try:
-        report = get_report(session_id) # Use the updated get_report
-        if not report:
-            raise HTTPException(status_code=404, detail=f"Report for session {session_id} not found")
-            
-        # Convert fields for JSON response
-        if "_id" in report: # If MongoDB adds _id automatically
-             report["_id"] = str(report["_id"])
-        if isinstance(report.get("timestamp"), datetime):
-            report["timestamp"] = report["timestamp"].isoformat()
-        if isinstance(report.get("last_updated"), datetime):
-            report["last_updated"] = report["last_updated"].isoformat()
-            
-        return report
-    except HTTPException:
-        raise
-    except Exception as e:
-        logging.error(f"Error fetching report for session {session_id}: {str(e)}")
-        raise HTTPException(status_code=500, detail=f"Error fetching report: {str(e)}")
-
-
-# Add routes for history pages
-@app.get("/history", response_class=HTMLResponse)
-async def history_page(request: Request):
-    """Render the history page."""
-    return templates.TemplateResponse("history.html", {"request": request})
-
-
-
-@app.get("/api/recent-reports", response_class=JSONResponse)
-async def get_recent_reports_endpoint(limit: int = 5):
-    """Get the most recent reports from MongoDB."""
-    logger.info(f"Fetching {limit} recent reports")
-    try:
-        reports = get_recent_reports(limit)
-        
-        for report in reports:
-            if '_id' in report:
-                report['_id'] = str(report['_id'])
-            if 'timestamp' in report and isinstance(report['timestamp'], datetime):
-                report['timestamp'] = report['timestamp'].isoformat()
-            if 'last_updated' in report and isinstance(report['last_updated'], datetime):
-                report['last_updated'] = report['last_updated'].isoformat()
-        
-        return JSONResponse(
-            content={"reports": reports},
-            status_code=200
-        )
-    except Exception as e:
-        logger.error(f"Error fetching recent reports: {e}")
-        raise HTTPException(status_code=500, detail=f"Error fetching recent reports: {str(e)}")
-=======
 # Initialize shared state
 # This will be used by routers via request.app.state
 app.state.workflow_runs = {}
@@ -851,6 +56,7 @@
 app.include_router(history.router)
 app.include_router(ui.router)
 app.include_router(health.router)
+app.include_router(ginzu.router)
 
 # The following endpoint definitions have been moved to their respective routers:
 # - WorkflowRequest, StreamConfig, ModelConfig, LLMConfigs, WorkflowConfig (to schemas.py)
@@ -872,7 +78,6 @@
 # - MongoDB History Endpoints (to routers/history.py)
 # - @app.get("/history") (to routers/ui.py)
 # - @app.get("/api/recent-reports") (to routers/history.py)
->>>>>>> ead7c7ec
 
 if __name__ == "__main__":
     import uvicorn
